package model

import (
	"fmt"
	"github.com/Laisky/errors/v2"
	"github.com/songquanpeng/one-api/common"
	"github.com/songquanpeng/one-api/common/blacklist"
	"github.com/songquanpeng/one-api/common/config"
	"github.com/songquanpeng/one-api/common/helper"
	"github.com/songquanpeng/one-api/common/logger"
	"gorm.io/gorm"
	"strings"
)

// User if you add sensitive fields, don't forget to clean them in setupLogin function.
// Otherwise, the sensitive information will be saved on local storage in plain text!
type User struct {
	Id               int    `json:"id"`
	Username         string `json:"username" gorm:"unique;index" validate:"max=12"`
	Password         string `json:"password" gorm:"not null;" validate:"min=8,max=20"`
	DisplayName      string `json:"display_name" gorm:"index" validate:"max=20"`
	Role             int    `json:"role" gorm:"type:int;default:1"`   // admin, util
	Status           int    `json:"status" gorm:"type:int;default:1"` // enabled, disabled
	Email            string `json:"email" gorm:"index" validate:"max=50"`
	GitHubId         string `json:"github_id" gorm:"column:github_id;index"`
	WeChatId         string `json:"wechat_id" gorm:"column:wechat_id;index"`
	VerificationCode string `json:"verification_code" gorm:"-:all"`                                    // this field is only for Email verification, don't save it to database!
	AccessToken      string `json:"access_token" gorm:"type:char(32);column:access_token;uniqueIndex"` // this token is for system management
<<<<<<< HEAD
	Quota            int    `json:"quota" gorm:"column:quota;type:int;default:0"`
	UsedQuota        int    `json:"used_quota" gorm:"type:int;default:0;column:used_quota"`        // used quota
	RequestCount     int    `json:"request_count" gorm:"column:request_count;type:int;default:0;"` // request number
	Group            string `json:"group" gorm:"column:group;type:varchar(32);default:'default'"`
=======
	Quota            int64  `json:"quota" gorm:"type:int;default:0"`
	UsedQuota        int64  `json:"used_quota" gorm:"type:int;default:0;column:used_quota"` // used quota
	RequestCount     int    `json:"request_count" gorm:"type:int;default:0;"`               // request number
	Group            string `json:"group" gorm:"type:varchar(32);default:'default'"`
>>>>>>> b204f6d8
	AffCode          string `json:"aff_code" gorm:"type:varchar(32);column:aff_code;uniqueIndex"`
	InviterId        int    `json:"inviter_id" gorm:"type:int;column:inviter_id;index"`
}

func GetMaxUserId() int {
	var user User
	DB.Last(&user)
	return user.Id
}

func GetAllUsers(startIdx int, num int) (users []*User, err error) {
	err = DB.Order("id desc").Limit(num).Offset(startIdx).Omit("password").Where("status != ?", common.UserStatusDeleted).Find(&users).Error
	return users, err
}

func SearchUsers(keyword string) (users []*User, err error) {
	if !common.UsingPostgreSQL {
		err = DB.Omit("password").Where("id = ? or username LIKE ? or email LIKE ? or display_name LIKE ?", keyword, keyword+"%", keyword+"%", keyword+"%").Find(&users).Error
	} else {
		err = DB.Omit("password").Where("username LIKE ? or email LIKE ? or display_name LIKE ?", keyword+"%", keyword+"%", keyword+"%").Find(&users).Error
	}
	return users, err
}

func GetUserById(id int, selectAll bool) (*User, error) {
	if id == 0 {
		return nil, errors.New("id 为空！")
	}
	user := User{Id: id}
	var err error = nil
	if selectAll {
		err = DB.First(&user, "id = ?", id).Error
	} else {
		err = DB.Omit("password").First(&user, "id = ?", id).Error
	}
	return &user, err
}

func GetUserIdByAffCode(affCode string) (int, error) {
	if affCode == "" {
		return 0, errors.New("affCode 为空！")
	}
	var user User
	err := DB.Select("id").First(&user, "aff_code = ?", affCode).Error
	return user.Id, err
}

func DeleteUserById(id int) (err error) {
	if id == 0 {
		return errors.New("id 为空！")
	}
	user := User{Id: id}
	return user.Delete()
}

func (user *User) Insert(inviterId int) error {
	var err error
	if user.Password != "" {
		user.Password, err = common.Password2Hash(user.Password)
		if err != nil {
			return err
		}
	}
	user.Quota = config.QuotaForNewUser
	user.AccessToken = helper.GetUUID()
	user.AffCode = helper.GetRandomString(4)
	result := DB.Create(user)
	if result.Error != nil {
		return result.Error
	}
	if config.QuotaForNewUser > 0 {
		RecordLog(user.Id, LogTypeSystem, fmt.Sprintf("新用户注册赠送 %s", common.LogQuota(config.QuotaForNewUser)))
	}
	if inviterId != 0 {
		if config.QuotaForInvitee > 0 {
			_ = IncreaseUserQuota(user.Id, config.QuotaForInvitee)
			RecordLog(user.Id, LogTypeSystem, fmt.Sprintf("使用邀请码赠送 %s", common.LogQuota(config.QuotaForInvitee)))
		}
		if config.QuotaForInviter > 0 {
			_ = IncreaseUserQuota(inviterId, config.QuotaForInviter)
			RecordLog(inviterId, LogTypeSystem, fmt.Sprintf("邀请用户赠送 %s", common.LogQuota(config.QuotaForInviter)))
		}
	}
	return nil
}

func (user *User) Update(updatePassword bool) error {
	var err error
	if updatePassword {
		user.Password, err = common.Password2Hash(user.Password)
		if err != nil {
			return err
		}
	}
	if user.Status == common.UserStatusDisabled {
		blacklist.BanUser(user.Id)
	} else if user.Status == common.UserStatusEnabled {
		blacklist.UnbanUser(user.Id)
	}
	err = DB.Model(user).Updates(user).Error
	return err
}

func (user *User) Delete() error {
	if user.Id == 0 {
		return errors.New("id 为空！")
	}
	blacklist.BanUser(user.Id)
	user.Username = fmt.Sprintf("deleted_%s", helper.GetUUID())
	user.Status = common.UserStatusDeleted
	err := DB.Model(user).Updates(user).Error
	return err
}

// ValidateAndFill check password & user status
func (user *User) ValidateAndFill() (err error) {
	// When querying with struct, GORM will only query with non-zero fields,
	// that means if your field’s value is 0, '', false or other zero values,
	// it won’t be used to build query conditions
	password := user.Password
	if user.Username == "" || password == "" {
		return errors.New("用户名或密码为空")
	}
	err = DB.Where("username = ?", user.Username).First(user).Error
	if err != nil {
		// we must make sure check username firstly
		// consider this case: a malicious user set his username as other's email
		err := DB.Where("email = ?", user.Username).First(user).Error
		if err != nil {
			return errors.New("用户名或密码错误，或用户已被封禁")
		}
	}
	okay := common.ValidatePasswordAndHash(password, user.Password)
	if !okay || user.Status != common.UserStatusEnabled {
		return errors.New("用户名或密码错误，或用户已被封禁")
	}
	return nil
}

func (user *User) FillUserById() error {
	if user.Id == 0 {
		return errors.New("id 为空！")
	}
	DB.Where(User{Id: user.Id}).First(user)
	return nil
}

func (user *User) FillUserByEmail() error {
	if user.Email == "" {
		return errors.New("email 为空！")
	}
	DB.Where(User{Email: user.Email}).First(user)
	return nil
}

func (user *User) FillUserByGitHubId() error {
	if user.GitHubId == "" {
		return errors.New("GitHub id 为空！")
	}
	DB.Where(User{GitHubId: user.GitHubId}).First(user)
	return nil
}

func (user *User) FillUserByWeChatId() error {
	if user.WeChatId == "" {
		return errors.New("WeChat id 为空！")
	}
	DB.Where(User{WeChatId: user.WeChatId}).First(user)
	return nil
}

func (user *User) FillUserByUsername() error {
	if user.Username == "" {
		return errors.New("username 为空！")
	}
	DB.Where(User{Username: user.Username}).First(user)
	return nil
}

func IsEmailAlreadyTaken(email string) bool {
	return DB.Where("email = ?", email).Find(&User{}).RowsAffected == 1
}

func IsWeChatIdAlreadyTaken(wechatId string) bool {
	return DB.Where("wechat_id = ?", wechatId).Find(&User{}).RowsAffected == 1
}

func IsGitHubIdAlreadyTaken(githubId string) bool {
	return DB.Where("github_id = ?", githubId).Find(&User{}).RowsAffected == 1
}

func IsUsernameAlreadyTaken(username string) bool {
	return DB.Where("username = ?", username).Find(&User{}).RowsAffected == 1
}

func ResetUserPasswordByEmail(email string, password string) error {
	if email == "" || password == "" {
		return errors.New("邮箱地址或密码为空！")
	}
	hashedPassword, err := common.Password2Hash(password)
	if err != nil {
		return err
	}
	err = DB.Model(&User{}).Where("email = ?", email).Update("password", hashedPassword).Error
	return err
}

func IsAdmin(userId int) bool {
	if userId == 0 {
		return false
	}
	var user User
	err := DB.Where("id = ?", userId).Select("role").Find(&user).Error
	if err != nil {
		logger.SysError("no such user " + err.Error())
		return false
	}
	return user.Role >= common.RoleAdminUser
}

func IsUserEnabled(userId int) (bool, error) {
	if userId == 0 {
		return false, errors.New("user id is empty")
	}
	var user User
	err := DB.Where("id = ?", userId).Select("status").Find(&user).Error
	if err != nil {
		return false, err
	}
	return user.Status == common.UserStatusEnabled, nil
}

func ValidateAccessToken(token string) (user *User) {
	if token == "" {
		return nil
	}
	token = strings.Replace(token, "Bearer ", "", 1)
	user = &User{}
	if DB.Where("access_token = ?", token).First(user).RowsAffected == 1 {
		return user
	}
	return nil
}

func GetUserQuota(id int) (quota int64, err error) {
	err = DB.Model(&User{}).Where("id = ?", id).Select("quota").Find(&quota).Error
	return quota, err
}

func GetUserUsedQuota(id int) (quota int64, err error) {
	err = DB.Model(&User{}).Where("id = ?", id).Select("used_quota").Find(&quota).Error
	return quota, err
}

func GetUserEmail(id int) (email string, err error) {
	err = DB.Model(&User{}).Where("id = ?", id).Select("email").Find(&email).Error
	return email, err
}

func GetUserGroup(id int) (group string, err error) {
	groupCol := "`group`"
	if common.UsingPostgreSQL {
		groupCol = `"group"`
	}

	err = DB.Model(&User{}).Where("id = ?", id).Select(groupCol).Find(&group).Error
	return group, err
}

func IncreaseUserQuota(id int, quota int64) (err error) {
	if quota < 0 {
		return errors.New("quota 不能为负数！")
	}
	if config.BatchUpdateEnabled {
		addNewRecord(BatchUpdateTypeUserQuota, id, quota)
		return nil
	}
	return increaseUserQuota(id, quota)
}

func increaseUserQuota(id int, quota int64) (err error) {
	err = DB.Model(&User{}).Where("id = ?", id).Update("quota", gorm.Expr("quota + ?", quota)).Error
	return err
}

func DecreaseUserQuota(id int, quota int64) (err error) {
	if quota < 0 {
		return errors.New("quota 不能为负数！")
	}
	if config.BatchUpdateEnabled {
		addNewRecord(BatchUpdateTypeUserQuota, id, -quota)
		return nil
	}
	return decreaseUserQuota(id, quota)
}

func decreaseUserQuota(id int, quota int64) (err error) {
	err = DB.Model(&User{}).Where("id = ?", id).Update("quota", gorm.Expr("quota - ?", quota)).Error
	return err
}

func GetRootUserEmail() (email string) {
	DB.Model(&User{}).Where("role = ?", common.RoleRootUser).Select("email").Find(&email)
	return email
}

func UpdateUserUsedQuotaAndRequestCount(id int, quota int64) {
	if config.BatchUpdateEnabled {
		addNewRecord(BatchUpdateTypeUsedQuota, id, quota)
		addNewRecord(BatchUpdateTypeRequestCount, id, 1)
		return
	}
	updateUserUsedQuotaAndRequestCount(id, quota, 1)
}

func updateUserUsedQuotaAndRequestCount(id int, quota int64, count int) {
	err := DB.Model(&User{}).Where("id = ?", id).Updates(
		map[string]interface{}{
			"used_quota":    gorm.Expr("used_quota + ?", quota),
			"request_count": gorm.Expr("request_count + ?", count),
		},
	).Error
	if err != nil {
		logger.SysError("failed to update user used quota and request count: " + err.Error())
	}
}

func updateUserUsedQuota(id int, quota int64) {
	err := DB.Model(&User{}).Where("id = ?", id).Updates(
		map[string]interface{}{
			"used_quota": gorm.Expr("used_quota + ?", quota),
		},
	).Error
	if err != nil {
		logger.SysError("failed to update user used quota: " + err.Error())
	}
}

func updateUserRequestCount(id int, count int) {
	err := DB.Model(&User{}).Where("id = ?", id).Update("request_count", gorm.Expr("request_count + ?", count)).Error
	if err != nil {
		logger.SysError("failed to update user request count: " + err.Error())
	}
}

func GetUsernameById(id int) (username string) {
	DB.Model(&User{}).Where("id = ?", id).Select("username").Find(&username)
	return username
}<|MERGE_RESOLUTION|>--- conflicted
+++ resolved
@@ -2,6 +2,8 @@
 
 import (
 	"fmt"
+	"strings"
+
 	"github.com/Laisky/errors/v2"
 	"github.com/songquanpeng/one-api/common"
 	"github.com/songquanpeng/one-api/common/blacklist"
@@ -9,7 +11,6 @@
 	"github.com/songquanpeng/one-api/common/helper"
 	"github.com/songquanpeng/one-api/common/logger"
 	"gorm.io/gorm"
-	"strings"
 )
 
 // User if you add sensitive fields, don't forget to clean them in setupLogin function.
@@ -26,17 +27,10 @@
 	WeChatId         string `json:"wechat_id" gorm:"column:wechat_id;index"`
 	VerificationCode string `json:"verification_code" gorm:"-:all"`                                    // this field is only for Email verification, don't save it to database!
 	AccessToken      string `json:"access_token" gorm:"type:char(32);column:access_token;uniqueIndex"` // this token is for system management
-<<<<<<< HEAD
-	Quota            int    `json:"quota" gorm:"column:quota;type:int;default:0"`
-	UsedQuota        int    `json:"used_quota" gorm:"type:int;default:0;column:used_quota"`        // used quota
-	RequestCount     int    `json:"request_count" gorm:"column:request_count;type:int;default:0;"` // request number
-	Group            string `json:"group" gorm:"column:group;type:varchar(32);default:'default'"`
-=======
 	Quota            int64  `json:"quota" gorm:"type:int;default:0"`
 	UsedQuota        int64  `json:"used_quota" gorm:"type:int;default:0;column:used_quota"` // used quota
 	RequestCount     int    `json:"request_count" gorm:"type:int;default:0;"`               // request number
 	Group            string `json:"group" gorm:"type:varchar(32);default:'default'"`
->>>>>>> b204f6d8
 	AffCode          string `json:"aff_code" gorm:"type:varchar(32);column:aff_code;uniqueIndex"`
 	InviterId        int    `json:"inviter_id" gorm:"type:int;column:inviter_id;index"`
 }
