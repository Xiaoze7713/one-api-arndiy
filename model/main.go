package model

import (
	"fmt"
	"os"
	"strings"
	"time"

	"github.com/pkg/errors"
	"github.com/songquanpeng/one-api/common"
	"github.com/songquanpeng/one-api/common/config"
	"github.com/songquanpeng/one-api/common/env"
	"github.com/songquanpeng/one-api/common/helper"
	"github.com/songquanpeng/one-api/common/logger"
	"gorm.io/driver/mysql"
	"gorm.io/driver/postgres"
	"gorm.io/driver/sqlite"
	"gorm.io/gorm"
)

var DB *gorm.DB
var LOG_DB *gorm.DB

func CreateRootAccountIfNeed() error {
	var user User
	//if user.Status != util.UserStatusEnabled {
	if err := DB.First(&user).Error; err != nil {
		logger.SysLog("no user exists, create a root user for you: username is root, password is 123456")
		hashedPassword, err := common.Password2Hash("123456")
		if err != nil {
			return errors.WithStack(err)
		}
		rootUser := User{
			Username:    "root",
			Password:    hashedPassword,
			Role:        common.RoleRootUser,
			Status:      common.UserStatusEnabled,
			DisplayName: "Root User",
			AccessToken: helper.GetUUID(),
			Quota:       100000000,
		}
		DB.Create(&rootUser)
	}
	return nil
}

func chooseDB(envName string) (*gorm.DB, error) {
	if os.Getenv(envName) != "" {
		dsn := os.Getenv(envName)
		if strings.HasPrefix(dsn, "postgres://") {
			// Use PostgreSQL
			logger.SysLog("using PostgreSQL as database")
			common.UsingPostgreSQL = true
			return gorm.Open(postgres.New(postgres.Config{
				DSN:                  dsn,
				PreferSimpleProtocol: true, // disables implicit prepared statement usage
			}), &gorm.Config{
				PrepareStmt: true, // precompile SQL
			})
		}
		// Use MySQL
		logger.SysLog("using MySQL as database")
		common.UsingMySQL = true
		return gorm.Open(mysql.Open(dsn), &gorm.Config{
			PrepareStmt: true, // precompile SQL
		})
	}
	// Use SQLite
	logger.SysLog("SQL_DSN not set, using SQLite as database")
	common.UsingSQLite = true
	config := fmt.Sprintf("?_busy_timeout=%d", common.SQLiteBusyTimeout)
	return gorm.Open(sqlite.Open(common.SQLitePath+config), &gorm.Config{
		PrepareStmt: true, // precompile SQL
	})
}

func InitDB(envName string) (db *gorm.DB, err error) {
	db, err = chooseDB(envName)
	if err == nil {
		if config.DebugSQLEnabled {
			db = db.Debug()
		}
		sqlDB, err := db.DB()
		if err != nil {
<<<<<<< HEAD
			return errors.WithStack(err)
=======
			return nil, err
>>>>>>> b204f6d8
		}
		sqlDB.SetMaxIdleConns(env.Int("SQL_MAX_IDLE_CONNS", 100))
		sqlDB.SetMaxOpenConns(env.Int("SQL_MAX_OPEN_CONNS", 1000))
		sqlDB.SetConnMaxLifetime(time.Second * time.Duration(env.Int("SQL_MAX_LIFETIME", 60)))

		if !config.IsMasterNode {
			return db, err
		}
		if common.UsingMySQL {
			_, _ = sqlDB.Exec("DROP INDEX idx_channels_key ON channels;") // TODO: delete this line when most users have upgraded
		}
		logger.SysLog("database migration started")
		err = db.AutoMigrate(&Channel{})
		if err != nil {
<<<<<<< HEAD
			return errors.WithStack(err)
		}
		err = db.AutoMigrate(&Token{})
		if err != nil {
			return errors.WithStack(err)
		}
		err = db.AutoMigrate(&User{})
		if err != nil {
			return errors.WithStack(err)
		}
		err = db.AutoMigrate(&Option{})
		if err != nil {
			return errors.WithStack(err)
		}
		err = db.AutoMigrate(&Redemption{})
		if err != nil {
			return errors.WithStack(err)
		}
		err = db.AutoMigrate(&Ability{})
		if err != nil {
			return errors.WithStack(err)
		}
		err = db.AutoMigrate(&Log{})
		if err != nil {
			return errors.WithStack(err)
		}
		logger.SysLog("database migrated")
		err = createRootAccountIfNeed()
		return errors.WithStack(err)
	} else {
		logger.FatalLog(err)
	}
	return errors.WithStack(err)
=======
			return nil, err
		}
		err = db.AutoMigrate(&Token{})
		if err != nil {
			return nil, err
		}
		err = db.AutoMigrate(&User{})
		if err != nil {
			return nil, err
		}
		err = db.AutoMigrate(&Option{})
		if err != nil {
			return nil, err
		}
		err = db.AutoMigrate(&Redemption{})
		if err != nil {
			return nil, err
		}
		err = db.AutoMigrate(&Ability{})
		if err != nil {
			return nil, err
		}
		err = db.AutoMigrate(&Log{})
		if err != nil {
			return nil, err
		}
		logger.SysLog("database migrated")
		return db, err
	} else {
		logger.FatalLog(err)
	}
	return db, err
>>>>>>> b204f6d8
}

func closeDB(db *gorm.DB) error {
	sqlDB, err := db.DB()
	if err != nil {
		return errors.WithStack(err)
	}
	err = sqlDB.Close()
<<<<<<< HEAD
	return errors.WithStack(err)
=======
	return err
}

func CloseDB() error {
	if LOG_DB != DB {
		err := closeDB(LOG_DB)
		if err != nil {
			return err
		}
	}
	return closeDB(DB)
>>>>>>> b204f6d8
}<|MERGE_RESOLUTION|>--- conflicted
+++ resolved
@@ -82,11 +82,7 @@
 		}
 		sqlDB, err := db.DB()
 		if err != nil {
-<<<<<<< HEAD
-			return errors.WithStack(err)
-=======
 			return nil, err
->>>>>>> b204f6d8
 		}
 		sqlDB.SetMaxIdleConns(env.Int("SQL_MAX_IDLE_CONNS", 100))
 		sqlDB.SetMaxOpenConns(env.Int("SQL_MAX_OPEN_CONNS", 1000))
@@ -101,41 +97,6 @@
 		logger.SysLog("database migration started")
 		err = db.AutoMigrate(&Channel{})
 		if err != nil {
-<<<<<<< HEAD
-			return errors.WithStack(err)
-		}
-		err = db.AutoMigrate(&Token{})
-		if err != nil {
-			return errors.WithStack(err)
-		}
-		err = db.AutoMigrate(&User{})
-		if err != nil {
-			return errors.WithStack(err)
-		}
-		err = db.AutoMigrate(&Option{})
-		if err != nil {
-			return errors.WithStack(err)
-		}
-		err = db.AutoMigrate(&Redemption{})
-		if err != nil {
-			return errors.WithStack(err)
-		}
-		err = db.AutoMigrate(&Ability{})
-		if err != nil {
-			return errors.WithStack(err)
-		}
-		err = db.AutoMigrate(&Log{})
-		if err != nil {
-			return errors.WithStack(err)
-		}
-		logger.SysLog("database migrated")
-		err = createRootAccountIfNeed()
-		return errors.WithStack(err)
-	} else {
-		logger.FatalLog(err)
-	}
-	return errors.WithStack(err)
-=======
 			return nil, err
 		}
 		err = db.AutoMigrate(&Token{})
@@ -168,7 +129,6 @@
 		logger.FatalLog(err)
 	}
 	return db, err
->>>>>>> b204f6d8
 }
 
 func closeDB(db *gorm.DB) error {
@@ -177,10 +137,7 @@
 		return errors.WithStack(err)
 	}
 	err = sqlDB.Close()
-<<<<<<< HEAD
 	return errors.WithStack(err)
-=======
-	return err
 }
 
 func CloseDB() error {
@@ -191,5 +148,4 @@
 		}
 	}
 	return closeDB(DB)
->>>>>>> b204f6d8
 }