--- conflicted
+++ resolved
@@ -40,9 +40,6 @@
 }
 
 func SearchChannels(keyword string) (channels []*Channel, err error) {
-<<<<<<< HEAD
-	err = DB.Omit("key").Where("id = ? or name LIKE ? or key = ?", keyword, keyword+"%", keyword).Find(&channels).Error
-=======
 	whereItem := "id = ? or name LIKE ? or `key` = ?"
 
 	if common.UsingPostgreSQL {
@@ -50,7 +47,6 @@
 	}
 
 	err = DB.Omit("key").Where(whereItem, keyword, keyword+"%", keyword).Find(&channels).Error
->>>>>>> bba49c95
 	return channels, err
 }
 
