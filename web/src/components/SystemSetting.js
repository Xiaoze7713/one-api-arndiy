--- conflicted
+++ resolved
@@ -421,7 +421,6 @@
           </Form.Button>
           <Divider />
           <Header as='h3'>
-<<<<<<< HEAD
             配置 Discord OAuth 应用程序
             <Header.Subheader>
               用以支持通过 Discord 进行登录注册，
@@ -429,7 +428,37 @@
                 点击此处
               </a>
               管理你的 Discord OAuth App
-=======
+            </Header.Subheader>
+          </Header>
+          <Message>
+            Homepage URL 填 <code>{inputs.ServerAddress}</code>
+            ，Authorization callback URL 填{' '}
+            <code>{`${inputs.ServerAddress}/oauth/discord`}</code>
+          </Message>
+          <Form.Group widths={3}>
+            <Form.Input
+              label='Discord 客户 ID'
+              name='DiscordClientId'
+              onChange={handleInputChange}
+              autoComplete='new-password'
+              value={inputs.DiscordClientId}
+              placeholder='输入您注册的 Discord OAuth APP 的 ID'
+            />
+            <Form.Input
+              label='Discord 客户秘密'
+              name='DiscordClientSecret'
+              onChange={handleInputChange}
+              type='password'
+              autoComplete='new-password'
+              value={inputs.DiscordClientSecret}
+              placeholder='敏感信息不会发送到前端显示'
+            />
+          </Form.Group>
+          <Form.Button onClick={submitDiscordOAuth}>
+            保存 Discord OAuth 设置
+          </Form.Button>
+          <Divider />
+          <Header as='h3'>
             配置 Google OAuth 应用程序
             <Header.Subheader>
               用以支持通过 Google 进行登录注册，
@@ -437,37 +466,11 @@
                 点击此处
               </a>
               管理你的 Google OAuth App
->>>>>>> c144c64f
             </Header.Subheader>
           </Header>
           <Message>
             Homepage URL 填 <code>{inputs.ServerAddress}</code>
             ，Authorization callback URL 填{' '}
-<<<<<<< HEAD
-            <code>{`${inputs.ServerAddress}/oauth/discord`}</code>
-          </Message>
-          <Form.Group widths={3}>
-            <Form.Input
-              label='Discord 客户 ID'
-              name='DiscordClientId'
-              onChange={handleInputChange}
-              autoComplete='new-password'
-              value={inputs.DiscordClientId}
-              placeholder='输入您注册的 Discord OAuth APP 的 ID'
-            />
-            <Form.Input
-              label='Discord 客户秘密'
-              name='DiscordClientSecret'
-              onChange={handleInputChange}
-              type='password'
-              autoComplete='new-password'
-              value={inputs.DiscordClientSecret}
-              placeholder='敏感信息不会发送到前端显示'
-            />
-          </Form.Group>
-          <Form.Button onClick={submitDiscordOAuth}>
-            保存 Discord OAuth 设置
-=======
             <code>{`${inputs.ServerAddress}/oauth/google`}</code>
           </Message>
           <Form.Group widths={3}>
@@ -491,7 +494,6 @@
           </Form.Group>
           <Form.Button onClick={submitGoogleOAuth}>
             保存 Google OAuth 设置
->>>>>>> c144c64f
           </Form.Button>
           <Divider />
           <Header as='h3'>
