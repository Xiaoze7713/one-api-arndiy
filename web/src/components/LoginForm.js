import React, { useContext, useEffect, useState } from 'react';
import { Button, Divider, Form, Grid, Header, Image, Message, Modal, Segment } from 'semantic-ui-react';
import { Link, useNavigate, useSearchParams } from 'react-router-dom';
import { UserContext } from '../context/User';
import { API, getLogo, showError, showInfo, showSuccess } from '../helpers';
import Turnstile from 'react-turnstile';

const LoginForm = () => {
  const [inputs, setInputs] = useState({
    username: '',
    password: '',
    wechat_verification_code: ''
  });
  const [searchParams, setSearchParams] = useSearchParams();
  const [submitted, setSubmitted] = useState(false);
  const { username, password } = inputs;
  const [userState, userDispatch] = useContext(UserContext);
  const [turnstileEnabled, setTurnstileEnabled] = useState(false);
  const [turnstileSiteKey, setTurnstileSiteKey] = useState('');
  const [turnstileToken, setTurnstileToken] = useState('');
  let navigate = useNavigate();
  const [status, setStatus] = useState({});
  const logo = getLogo();

  useEffect(() => {
    if (searchParams.get('expired')) {
      showError('未登录或登录已过期，请重新登录！');
    }
    let status = localStorage.getItem('status');
    if (status) {
      status = JSON.parse(status);
      setStatus(status);

      if (status.turnstile_check) {
        setTurnstileEnabled(true);
        setTurnstileSiteKey(status.turnstile_site_key);
      }
    }
  }, []);

  const [showWeChatLoginModal, setShowWeChatLoginModal] = useState(false);

  const openGoogleOAuth = () => {
    window.open(
      `https://accounts.google.com/o/oauth2/v2/auth?client_id=${status.google_client_id}&redirect_uri=${window.location.origin}/oauth/google&response_type=code&scope=profile`
    );
  };

  const onGitHubOAuthClicked = () => {
    window.open(
      `https://github.com/login/oauth/authorize?client_id=${status.github_client_id}&scope=user:email`
    );
  };

  const onDiscordOAuthClicked = () => {
    window.open(
      `https://discord.com/oauth2/authorize?response_type=code&client_id=${status.discord_client_id}&redirect_uri=${window.location.origin}/oauth/discord&scope=identify`,
    );
  };

  const onWeChatLoginClicked = () => {
    setShowWeChatLoginModal(true);
  };

  const onSubmitWeChatVerificationCode = async () => {
    const res = await API.get(
      `/api/oauth/wechat?code=${inputs.wechat_verification_code}`
    );
    const { success, message, data } = res.data;
    if (success) {
      userDispatch({ type: 'login', payload: data });
      localStorage.setItem('user', JSON.stringify(data));
      navigate('/');
      showSuccess('登录成功！');
      setShowWeChatLoginModal(false);
    } else {
      showError(message);
    }
  };

  function handleChange(e) {
    const { name, value } = e.target;
    setInputs((inputs) => ({ ...inputs, [name]: value }));
  }

  async function handleSubmit(e) {
    setSubmitted(true);
    if (username && password) {
      if (turnstileEnabled && turnstileToken === '') {
        showInfo('请稍后几秒重试，Turnstile 正在检查用户环境！');
        return;
      }

      const res = await API.post(`/api/user/login?turnstile=${turnstileToken}`, {
        username,
        password
      });
      const { success, message, data } = res.data;
      if (success) {
        userDispatch({ type: 'login', payload: data });
        localStorage.setItem('user', JSON.stringify(data));
        navigate('/');
        showSuccess('登录成功！');
      } else {
        showError(message);
      }
    }
  }

  return (
    <Grid textAlign='center' style={{ marginTop: '48px' }}>
      <Grid.Column style={{ maxWidth: 450 }}>
        <Header as='h2' color='' textAlign='center'>
          <Image src={logo} /> 用户登录
        </Header>
        <Form size='large'>
          <Segment>
            <Form.Input
              fluid
              icon='user'
              iconPosition='left'
              placeholder='用户名'
              name='username'
              value={username}
              onChange={handleChange}
            />
            <Form.Input
              fluid
              icon='lock'
              iconPosition='left'
              placeholder='密码'
              name='password'
              type='password'
              value={password}
              onChange={handleChange}
            />
            {turnstileEnabled ? (
              <Turnstile
                sitekey={turnstileSiteKey}
                onVerify={(token) => {
                  setTurnstileToken(token);
                }}
              />
            ) : (
              <></>
            )}
            <Button color='green' fluid size='large' onClick={handleSubmit}>
              登录
            </Button>
          </Segment>
        </Form>
        <Message>
          忘记密码？
          <Link to='/reset' className='btn btn-link'>
            点击重置
          </Link>
          ； 没有账户？
          <Link to='/register' className='btn btn-link'>
            点击注册
          </Link>
        </Message>
<<<<<<< HEAD
        {status.github_oauth || status.wechat_login || status.discord_oauth ? (
          <>
            <Divider horizontal>Or</Divider>
            {status.discord_oauth && (
              <Button
                circular
                color='blue'
                icon='discord'
                onClick={onDiscordOAuthClicked}
              />
            )}
=======
        {status.github_oauth || status.wechat_login || status.google_oauth ? (
          <>
            <Divider horizontal>Or</Divider>
>>>>>>> c144c64f
            {status.github_oauth && (
              <Button
                circular
                color='black'
                icon='github'
                onClick={onGitHubOAuthClicked}
              />
            )}
            {status.wechat_login && (
              <Button
                circular
                color='green'
                icon='wechat'
                onClick={onWeChatLoginClicked}
              />
<<<<<<< HEAD
=======
            )}
            {status.google_oauth && (
              <Button
                circular
                color='red'
                icon='google'
                onClick={openGoogleOAuth}
              />
>>>>>>> c144c64f
            )}
          </>
        ) : (
          <></>
        )}
        <Modal
          onClose={() => setShowWeChatLoginModal(false)}
          onOpen={() => setShowWeChatLoginModal(true)}
          open={showWeChatLoginModal}
          size={'mini'}
        >
          <Modal.Content>
            <Modal.Description>
              <Image src={status.wechat_qrcode} fluid />
              <div style={{ textAlign: 'center' }}>
                <p>
                  微信扫码关注公众号，输入「验证码」获取验证码（三分钟内有效）
                </p>
              </div>
              <Form size='large'>
                <Form.Input
                  fluid
                  placeholder='验证码'
                  name='wechat_verification_code'
                  value={inputs.wechat_verification_code}
                  onChange={handleChange}
                />
                <Button
                  color=''
                  fluid
                  size='large'
                  onClick={onSubmitWeChatVerificationCode}
                >
                  登录
                </Button>
              </Form>
            </Modal.Description>
          </Modal.Content>
        </Modal>
      </Grid.Column>
    </Grid>
  );
};

export default LoginForm;<|MERGE_RESOLUTION|>--- conflicted
+++ resolved
@@ -159,8 +159,7 @@
             点击注册
           </Link>
         </Message>
-<<<<<<< HEAD
-        {status.github_oauth || status.wechat_login || status.discord_oauth ? (
+        {status.github_oauth || status.wechat_login || status.discord_oauth || status.google_oauth ? (
           <>
             <Divider horizontal>Or</Divider>
             {status.discord_oauth && (
@@ -171,11 +170,6 @@
                 onClick={onDiscordOAuthClicked}
               />
             )}
-=======
-        {status.github_oauth || status.wechat_login || status.google_oauth ? (
-          <>
-            <Divider horizontal>Or</Divider>
->>>>>>> c144c64f
             {status.github_oauth && (
               <Button
                 circular
@@ -191,8 +185,6 @@
                 icon='wechat'
                 onClick={onWeChatLoginClicked}
               />
-<<<<<<< HEAD
-=======
             )}
             {status.google_oauth && (
               <Button
@@ -201,7 +193,6 @@
                 icon='google'
                 onClick={openGoogleOAuth}
               />
->>>>>>> c144c64f
             )}
           </>
         ) : (
