--- conflicted
+++ resolved
@@ -3,21 +3,9 @@
 import { useTranslation } from 'react-i18next';
 import RedemptionsTable from '../../components/RedemptionsTable';
 
-<<<<<<< HEAD
-const Redemption = () => (
-  <div className='dashboard-container'>
-    <Card fluid className='chart-card'>
-      <Card.Content>
-        <Card.Header className='header'>Manage Redeem Code</Card.Header>
-        <RedemptionsTable />
-      </Card.Content>
-    </Card>
-  </div>
-);
-=======
 const Redemption = () => {
   const { t } = useTranslation();
-  
+
   return (
     <div className='dashboard-container'>
       <Card fluid className='chart-card'>
@@ -29,6 +17,5 @@
     </div>
   );
 };
->>>>>>> 33edcf60
 
 export default Redemption;