import React from 'react';
import { useTranslation } from 'react-i18next';
import { Card, Tab } from 'semantic-ui-react';
import SystemSetting from '../../components/SystemSetting';
import { isRoot } from '../../helpers';
import OtherSetting from '../../components/OtherSetting';
import PersonalSetting from '../../components/PersonalSetting';
import OperationSetting from '../../components/OperationSetting';

const Setting = () => {
  const { t } = useTranslation();

  let panes = [
    {
<<<<<<< HEAD
      menuItem: 'Personal settings',
=======
      menuItem: t('setting.tabs.personal'),
>>>>>>> 33edcf60
      render: () => (
        <Tab.Pane attached={false}>
          <PersonalSetting />
        </Tab.Pane>
      ),
    },
  ];

  if (isRoot()) {
    panes.push({
<<<<<<< HEAD
      menuItem: 'Operations settings',
=======
      menuItem: t('setting.tabs.operation'),
>>>>>>> 33edcf60
      render: () => (
        <Tab.Pane attached={false}>
          <OperationSetting />
        </Tab.Pane>
      ),
    });
    panes.push({
<<<<<<< HEAD
      menuItem: 'System settings',
=======
      menuItem: t('setting.tabs.system'),
>>>>>>> 33edcf60
      render: () => (
        <Tab.Pane attached={false}>
          <SystemSetting />
        </Tab.Pane>
      ),
    });
    panes.push({
<<<<<<< HEAD
      menuItem: 'Other settings',
=======
      menuItem: t('setting.tabs.other'),
>>>>>>> 33edcf60
      render: () => (
        <Tab.Pane attached={false}>
          <OtherSetting />
        </Tab.Pane>
      ),
    });
  }

  return (
    <div className='dashboard-container'>
      <Card fluid className='chart-card'>
        <Card.Content>
          <Card.Header className='header'>{t('setting.title')}</Card.Header>
          <Tab
            menu={{
              secondary: true,
              pointing: true,
              className: 'settings-tab',
            }}
            panes={panes}
          />
        </Card.Content>
      </Card>
    </div>
  );
};

export default Setting;<|MERGE_RESOLUTION|>--- conflicted
+++ resolved
@@ -12,11 +12,7 @@
 
   let panes = [
     {
-<<<<<<< HEAD
-      menuItem: 'Personal settings',
-=======
       menuItem: t('setting.tabs.personal'),
->>>>>>> 33edcf60
       render: () => (
         <Tab.Pane attached={false}>
           <PersonalSetting />
@@ -27,11 +23,7 @@
 
   if (isRoot()) {
     panes.push({
-<<<<<<< HEAD
-      menuItem: 'Operations settings',
-=======
       menuItem: t('setting.tabs.operation'),
->>>>>>> 33edcf60
       render: () => (
         <Tab.Pane attached={false}>
           <OperationSetting />
@@ -39,11 +31,7 @@
       ),
     });
     panes.push({
-<<<<<<< HEAD
-      menuItem: 'System settings',
-=======
       menuItem: t('setting.tabs.system'),
->>>>>>> 33edcf60
       render: () => (
         <Tab.Pane attached={false}>
           <SystemSetting />
@@ -51,11 +39,7 @@
       ),
     });
     panes.push({
-<<<<<<< HEAD
-      menuItem: 'Other settings',
-=======
       menuItem: t('setting.tabs.other'),
->>>>>>> 33edcf60
       render: () => (
         <Tab.Pane attached={false}>
           <OtherSetting />
