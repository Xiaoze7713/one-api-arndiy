--- conflicted
+++ resolved
@@ -160,11 +160,7 @@
       localInputs.base_url = localInputs.base_url.slice(0, localInputs.base_url.length - 1);
     }
     if (localInputs.type === 3 && localInputs.other === '') {
-<<<<<<< HEAD
-      localInputs.other = '2023-12-01-preview';
-=======
       localInputs.other = '2024-03-01-preview';
->>>>>>> 4ae311e9
     }
     if (localInputs.type === 18 && localInputs.other === '') {
       localInputs.other = 'v2.1';
@@ -246,11 +242,7 @@
                   <Form.Input
                     label='默认 API 版本'
                     name='other'
-<<<<<<< HEAD
-                    placeholder={'请输入默认 API 版本，例如：2023-12-01-preview，该配置可以被实际的请求查询参数所覆盖'}
-=======
                     placeholder={'请输入默认 API 版本，例如：2024-03-01-preview，该配置可以被实际的请求查询参数所覆盖'}
->>>>>>> 4ae311e9
                     onChange={handleInputChange}
                     value={inputs.other}
                     autoComplete='new-password'
