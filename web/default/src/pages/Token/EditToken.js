--- conflicted
+++ resolved
@@ -124,11 +124,7 @@
     if (localInputs.expired_time !== -1) {
       let time = Date.parse(localInputs.expired_time);
       if (isNaN(time)) {
-<<<<<<< HEAD
-        showError('Expiration time format error!');
-=======
         showError(t('token.edit.messages.expire_time_invalid'));
->>>>>>> 33edcf60
         return;
       }
       localInputs.expired_time = Math.ceil(time / 1000);
@@ -146,15 +142,9 @@
     const { success, message } = res.data;
     if (success) {
       if (isEdit) {
-<<<<<<< HEAD
-        showSuccess('Token updated successfully！');
-      } else {
-        showSuccess('Token created successfully, please click copy on the list page to get the token!');
-=======
         showSuccess(t('token.edit.messages.update_success'));
       } else {
         showSuccess(t('token.edit.messages.create_success'));
->>>>>>> 33edcf60
         setInputs(originInputs);
       }
     } else {
@@ -167,24 +157,14 @@
       <Card fluid className='chart-card'>
         <Card.Content>
           <Card.Header className='header'>
-<<<<<<< HEAD
-            {isEdit ? 'Update Token Information' : 'Create New Token'}
-=======
             {isEdit ? t('token.edit.title_edit') : t('token.edit.title_create')}
->>>>>>> 33edcf60
           </Card.Header>
           <Form loading={loading} autoComplete='new-password'>
             <Form.Field>
               <Form.Input
-<<<<<<< HEAD
-                label='Name'
-                name='name'
-                placeholder={'Please enter name'}
-=======
                 label={t('token.edit.name')}
                 name='name'
                 placeholder={t('token.edit.name_placeholder')}
->>>>>>> 33edcf60
                 onChange={handleInputChange}
                 value={name}
                 autoComplete='new-password'
@@ -193,13 +173,8 @@
             </Form.Field>
             <Form.Field>
               <Form.Dropdown
-<<<<<<< HEAD
-                label='Model Scope'
-                placeholder={'Please select allowed models, leave blank for no restriction'}
-=======
                 label={t('token.edit.models')}
                 placeholder={t('token.edit.models_placeholder')}
->>>>>>> 33edcf60
                 name='models'
                 fluid
                 multiple
@@ -216,17 +191,9 @@
             </Form.Field>
             <Form.Field>
               <Form.Input
-<<<<<<< HEAD
-                label='IP Restriction'
-                name='subnet'
-                placeholder={
-                  'Please enter allowed subnets, e.g., 192.168.0.0/24, use commas to separate multiple subnets'
-                }
-=======
                 label={t('token.edit.ip_limit')}
                 name='subnet'
                 placeholder={t('token.edit.ip_limit_placeholder')}
->>>>>>> 33edcf60
                 onChange={handleInputChange}
                 value={inputs.subnet}
                 autoComplete='new-password'
@@ -234,17 +201,9 @@
             </Form.Field>
             <Form.Field>
               <Form.Input
-<<<<<<< HEAD
-                label='Expiration Time'
-                name='expired_time'
-                placeholder={
-                  'Please enter expiration time, format: yyyy-MM-dd HH:mm:ss, -1 means no restriction'
-                }
-=======
                 label={t('token.edit.expire_time')}
                 name='expired_time'
                 placeholder={t('token.edit.expire_time_placeholder')}
->>>>>>> 33edcf60
                 onChange={handleInputChange}
                 value={expired_time}
                 autoComplete='new-password'
@@ -258,11 +217,7 @@
                   setExpiredTime(0, 0, 0, 0);
                 }}
               >
-<<<<<<< HEAD
-                Never Expires
-=======
                 {t('token.edit.buttons.never_expire')}
->>>>>>> 33edcf60
               </Button>
               <Button
                 type={'button'}
@@ -270,11 +225,7 @@
                   setExpiredTime(1, 0, 0, 0);
                 }}
               >
-<<<<<<< HEAD
-                Expires in One Month
-=======
                 {t('token.edit.buttons.expire_1_month')}
->>>>>>> 33edcf60
               </Button>
               <Button
                 type={'button'}
@@ -282,11 +233,7 @@
                   setExpiredTime(0, 1, 0, 0);
                 }}
               >
-<<<<<<< HEAD
-                Expires in One Day
-=======
                 {t('token.edit.buttons.expire_1_day')}
->>>>>>> 33edcf60
               </Button>
               <Button
                 type={'button'}
@@ -294,11 +241,7 @@
                   setExpiredTime(0, 0, 1, 0);
                 }}
               >
-<<<<<<< HEAD
-                Expires in One Hour
-=======
                 {t('token.edit.buttons.expire_1_hour')}
->>>>>>> 33edcf60
               </Button>
               <Button
                 type={'button'}
@@ -306,19 +249,6 @@
                   setExpiredTime(0, 0, 0, 1);
                 }}
               >
-<<<<<<< HEAD
-                Expires in One Minute
-              </Button>
-            </div>
-            <Message>
-              Note, the token quota is only used to limit the maximum usage of the token itself, actual usage is subject to the account's remaining quota.
-            </Message>
-            <Form.Field>
-              <Form.Input
-                label={`Quota ${renderQuotaWithPrompt(remain_quota)}`}
-                name='remain_quota'
-                placeholder={'Please enter quota'}
-=======
                 {t('token.edit.buttons.expire_1_minute')}
               </Button>
             </div>
@@ -331,7 +261,6 @@
                 )}`}
                 name='remain_quota'
                 placeholder={t('token.edit.quota_placeholder')}
->>>>>>> 33edcf60
                 onChange={handleInputChange}
                 value={remain_quota}
                 autoComplete='new-password'
@@ -345,15 +274,6 @@
                 setUnlimitedQuota();
               }}
             >
-<<<<<<< HEAD
-              {unlimited_quota ? 'Cancel Unlimited Quota' : 'Set as Unlimited Quota'}
-            </Button>
-            <Button floated='right' positive onClick={submit}>
-              Submit
-            </Button>
-            <Button floated='right' onClick={handleCancel}>
-              Cancel
-=======
               {unlimited_quota
                 ? t('token.edit.buttons.cancel_unlimited')
                 : t('token.edit.buttons.unlimited_quota')}
@@ -363,7 +283,6 @@
             </Button>
             <Button floated='right' onClick={handleCancel}>
               {t('token.edit.buttons.cancel')}
->>>>>>> 33edcf60
             </Button>
           </Form>
         </Card.Content>
