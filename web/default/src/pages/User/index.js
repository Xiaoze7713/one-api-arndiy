import React from 'react';
import { Card } from 'semantic-ui-react';
import UsersTable from '../../components/UsersTable';

const User = () => (
<<<<<<< HEAD
  <>
    <Segment>
      <Header as='h3'>Manage Users</Header>
      <UsersTable/>
    </Segment>
  </>
=======
  <div className='dashboard-container'>
    <Card fluid className='chart-card'>
      <Card.Content>
        <Card.Header className='header'>用户管理</Card.Header>
        <UsersTable />
      </Card.Content>
    </Card>
  </div>
>>>>>>> 93ce6c4c
);

export default User;<|MERGE_RESOLUTION|>--- conflicted
+++ resolved
@@ -3,23 +3,14 @@
 import UsersTable from '../../components/UsersTable';
 
 const User = () => (
-<<<<<<< HEAD
-  <>
-    <Segment>
-      <Header as='h3'>Manage Users</Header>
-      <UsersTable/>
-    </Segment>
-  </>
-=======
   <div className='dashboard-container'>
     <Card fluid className='chart-card'>
       <Card.Content>
-        <Card.Header className='header'>用户管理</Card.Header>
+        <Card.Header className='header'>Manage Users</Card.Header>
         <UsersTable />
       </Card.Content>
     </Card>
   </div>
->>>>>>> 93ce6c4c
 );
 
 export default User;