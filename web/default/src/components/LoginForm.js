--- conflicted
+++ resolved
@@ -35,11 +35,7 @@
 
   useEffect(() => {
     if (searchParams.get('expired')) {
-<<<<<<< HEAD
-      showError('Not logged in or login has expired, please log in again!');
-=======
       showError(t('messages.error.login_expired'));
->>>>>>> 33edcf60
     }
     let status = localStorage.getItem('status');
     if (status) {
@@ -63,11 +59,7 @@
       userDispatch({ type: 'login', payload: data });
       localStorage.setItem('user', JSON.stringify(data));
       navigate('/');
-<<<<<<< HEAD
-      showSuccess('Login successful!');
-=======
       showSuccess(t('messages.success.login'));
->>>>>>> 33edcf60
       setShowWeChatLoginModal(false);
     } else {
       showError(message);
@@ -92,19 +84,11 @@
         localStorage.setItem('user', JSON.stringify(data));
         if (username === 'root' && password === '123456') {
           navigate('/user/edit');
-<<<<<<< HEAD
-          showSuccess('Login successful!');
-          showWarning('Please change the default password immediately!');
-        } else {
-          navigate('/token');
-          showSuccess('Login successful!');
-=======
           showSuccess(t('messages.success.login'));
           showWarning(t('messages.error.root_password'));
         } else {
           navigate('/token');
           showSuccess(t('messages.success.login'));
->>>>>>> 33edcf60
         }
       } else {
         showError(message);
@@ -128,11 +112,7 @@
                 style={{ marginBottom: '1.5em' }}
               >
                 <Image src={logo} style={{ marginBottom: '10px' }} />
-<<<<<<< HEAD
-                <Header.Content>User Login</Header.Content>
-=======
                 <Header.Content>{t('auth.login.title')}</Header.Content>
->>>>>>> 33edcf60
               </Header>
             </Card.Header>
             <Form size='large'>
@@ -140,11 +120,7 @@
                 fluid
                 icon='user'
                 iconPosition='left'
-<<<<<<< HEAD
-                placeholder='Username / Email Address'
-=======
                 placeholder={t('auth.login.username')}
->>>>>>> 33edcf60
                 name='username'
                 value={username}
                 onChange={handleChange}
@@ -154,11 +130,7 @@
                 fluid
                 icon='lock'
                 iconPosition='left'
-<<<<<<< HEAD
-                placeholder='Password'
-=======
                 placeholder={t('auth.login.password')}
->>>>>>> 33edcf60
                 name='password'
                 type='password'
                 value={password}
@@ -175,11 +147,7 @@
                 }}
                 onClick={handleSubmit}
               >
-<<<<<<< HEAD
-                Log In
-=======
                 {t('auth.login.button')}
->>>>>>> 33edcf60
               </Button>
             </Form>
 
@@ -194,17 +162,6 @@
                 }}
               >
                 <div>
-<<<<<<< HEAD
-                  Forgot password?
-                  <Link to='/reset' style={{ color: '#2185d0' }}>
-                    Click to reset
-                  </Link>
-                </div>
-                <div>
-                  No account?
-                  <Link to='/register' style={{ color: '#2185d0' }}>
-                    Click to register
-=======
                   {t('auth.login.forgot_password')}
                   <Link
                     to='/reset'
@@ -220,7 +177,6 @@
                     style={{ color: '#2185d0', marginLeft: '2px' }}
                   >
                     {t('auth.login.register')}
->>>>>>> 33edcf60
                   </Link>
                 </div>
               </div>
@@ -234,11 +190,7 @@
                   horizontal
                   style={{ color: '#666', fontSize: '0.9em' }}
                 >
-<<<<<<< HEAD
-                  Log in with other methods
-=======
                   {t('auth.login.other_methods')}
->>>>>>> 33edcf60
                 </Divider>
                 <div
                   style={{
@@ -306,22 +258,12 @@
             <Modal.Description>
               <Image src={status.wechat_qrcode} fluid />
               <div style={{ textAlign: 'center' }}>
-<<<<<<< HEAD
-                <p>
-                  Scan the QR code with WeChat, follow the official account and enter 'verification code' to get the verification code (valid within three minutes)
-                </p>
-=======
                 <p>{t('auth.login.wechat.scan_tip')}</p>
->>>>>>> 33edcf60
               </div>
               <Form size='large'>
                 <Form.Input
                   fluid
-<<<<<<< HEAD
-                  placeholder='Verification code'
-=======
                   placeholder={t('auth.login.wechat.code_placeholder')}
->>>>>>> 33edcf60
                   name='wechat_verification_code'
                   value={inputs.wechat_verification_code}
                   onChange={handleChange}
@@ -330,21 +272,13 @@
                   fluid
                   size='large'
                   style={{
-<<<<<<< HEAD
-                    background: '#2F73FF', // Use a more modern blue
-=======
                     background: '#2F73FF',
->>>>>>> 33edcf60
                     color: 'white',
                     marginBottom: '1.5em',
                   }}
                   onClick={onSubmitWeChatVerificationCode}
                 >
-<<<<<<< HEAD
-                  Log in
-=======
                   {t('auth.login.button')}
->>>>>>> 33edcf60
                 </Button>
               </Form>
             </Modal.Description>
