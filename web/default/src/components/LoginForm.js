import React, { useContext, useEffect, useState } from 'react';
import {
  Button,
  Divider,
  Form,
  Grid,
  Header,
  Image,
  Message,
  Modal,
  Segment,
  Card,
} from 'semantic-ui-react';
import { Link, useNavigate, useSearchParams } from 'react-router-dom';
import { UserContext } from '../context/User';
import { API, getLogo, showError, showSuccess, showWarning } from '../helpers';
import { onGitHubOAuthClicked, onLarkOAuthClicked } from './utils';
import larkIcon from '../images/lark.svg';

const LoginForm = () => {
  const [inputs, setInputs] = useState({
    username: '',
    password: '',
    wechat_verification_code: '',
  });
  const [searchParams, setSearchParams] = useSearchParams();
  const [submitted, setSubmitted] = useState(false);
  const { username, password } = inputs;
  const [userState, userDispatch] = useContext(UserContext);
  let navigate = useNavigate();
  const [status, setStatus] = useState({});
  const logo = getLogo();

  useEffect(() => {
    if (searchParams.get('expired')) {
      showError('Not logged in or login has expired, please log in again!');
    }
    let status = localStorage.getItem('status');
    if (status) {
      status = JSON.parse(status);
      setStatus(status);
    }
  }, []);

  const [showWeChatLoginModal, setShowWeChatLoginModal] = useState(false);

  const onWeChatLoginClicked = () => {
    setShowWeChatLoginModal(true);
  };

  const onSubmitWeChatVerificationCode = async () => {
    const res = await API.get(
      `/api/oauth/wechat?code=${inputs.wechat_verification_code}`
    );
    const { success, message, data } = res.data;
    if (success) {
      userDispatch({ type: 'login', payload: data });
      localStorage.setItem('user', JSON.stringify(data));
      navigate('/');
      showSuccess('Login successful!');
      setShowWeChatLoginModal(false);
    } else {
      showError(message);
    }
  };

  function handleChange(e) {
    const { name, value } = e.target;
    setInputs((inputs) => ({ ...inputs, [name]: value }));
  }

  async function handleSubmit(e) {
    setSubmitted(true);
    if (username && password) {
      const res = await API.post(`/api/user/login`, {
        username,
        password,
      });
      const { success, message, data } = res.data;
      if (success) {
        userDispatch({ type: 'login', payload: data });
        localStorage.setItem('user', JSON.stringify(data));
        if (username === 'root' && password === '123456') {
          navigate('/user/edit');
          showSuccess('Login successful!');
          showWarning('Please change the default password immediately!');
        } else {
          navigate('/token');
          showSuccess('Login successful!');
        }
      } else {
        showError(message);
      }
    }
  }

  return (
    <Grid textAlign='center' style={{ marginTop: '48px' }}>
      <Grid.Column style={{ maxWidth: 450 }}>
<<<<<<< HEAD
        <Header as='h2' color='' textAlign='center'>
          <Image src={logo} /> User login
        </Header>
        <Form size='large'>
          <Segment>
            <Form.Input
              fluid
              icon='user'
              iconPosition='left'
              placeholder='Username / Email address'
              name='username'
              value={username}
              onChange={handleChange}
            />
            <Form.Input
              fluid
              icon='lock'
              iconPosition='left'
              placeholder='Password'
              name='password'
              type='password'
              value={password}
              onChange={handleChange}
            />
            <Button color='green' fluid size='large' onClick={handleSubmit}>
              Log in
            </Button>
          </Segment>
        </Form>
        <Message>
          Forget password?
          <Link to='/reset' className='btn btn-link'>
            Click to reset
          </Link>
          ; No account?
          <Link to='/register' className='btn btn-link'>
            Click to register
          </Link>
        </Message>
        {status.github_oauth || status.wechat_login || status.lark_client_id ? (
          <>
            <Divider horizontal>Or</Divider>
            <div style={{ display: "flex", justifyContent: "center" }}>
              {status.github_oauth ? (
                <Button
                  circular
                  color='black'
                  icon='github'
                  onClick={() => onGitHubOAuthClicked(status.github_client_id)}
                />
              ) : (
                <></>
              )}
              {status.wechat_login ? (
                <Button
                  circular
                  color='green'
                  icon='wechat'
                  onClick={onWeChatLoginClicked}
                />
              ) : (
                <></>
              )}
              {status.lark_client_id ? (
                <div style={{
                  background: "radial-gradient(circle, #FFFFFF, #FFFFFF, #00D6B9, #2F73FF, #0a3A9C)",
                  width: "36px",
                  height: "36px",
                  borderRadius: "10em",
                  display: "flex",
                  cursor: "pointer"
=======
        <Card
          fluid
          className='chart-card'
          style={{ boxShadow: '0 1px 3px rgba(0,0,0,0.12)' }}
        >
          <Card.Content>
            <Card.Header>
              <Header
                as='h2'
                textAlign='center'
                style={{ marginBottom: '1.5em' }}
              >
                <Image src={logo} style={{ marginBottom: '10px' }} />
                <Header.Content>用户登录</Header.Content>
              </Header>
            </Card.Header>
            <Form size='large'>
              <Form.Input
                fluid
                icon='user'
                iconPosition='left'
                placeholder='用户名 / 邮箱地址'
                name='username'
                value={username}
                onChange={handleChange}
                style={{ marginBottom: '1em' }}
              />
              <Form.Input
                fluid
                icon='lock'
                iconPosition='left'
                placeholder='密码'
                name='password'
                type='password'
                value={password}
                onChange={handleChange}
                style={{ marginBottom: '1.5em' }}
              />
              <Button
                fluid
                size='large'
                style={{
                  background: '#2F73FF', // 使用更现代的蓝色
                  color: 'white',
                  marginBottom: '1.5em',
                }}
                onClick={handleSubmit}
              >
                登录
              </Button>
            </Form>

            <Divider />
            <Message style={{ background: 'transparent', boxShadow: 'none' }}>
              <div
                style={{
                  display: 'flex',
                  justifyContent: 'space-between',
                  fontSize: '0.9em',
                  color: '#666',
>>>>>>> 93ce6c4c
                }}
              >
                <div>
                  忘记密码？
                  <Link to='/reset' style={{ color: '#2185d0' }}>
                    点击重置
                  </Link>
                </div>
                <div>
                  没有账户？
                  <Link to='/register' style={{ color: '#2185d0' }}>
                    点击注册
                  </Link>
                </div>
              </div>
            </Message>

            {(status.github_oauth ||
              status.wechat_login ||
              status.lark_client_id) && (
              <>
                <Divider
                  horizontal
                  style={{ color: '#666', fontSize: '0.9em' }}
                >
                  使用其他方式登录
                </Divider>
                <div
                  style={{
                    display: 'flex',
                    justifyContent: 'center',
                    gap: '1em',
                    marginTop: '1em',
                  }}
                >
                  {status.github_oauth && (
                    <Button
                      circular
                      color='black'
                      icon='github'
                      onClick={() =>
                        onGitHubOAuthClicked(status.github_client_id)
                      }
                    />
                  )}
                  {status.wechat_login && (
                    <Button
                      circular
                      color='green'
                      icon='wechat'
                      onClick={onWeChatLoginClicked}
                    />
                  )}
                  {status.lark_client_id && (
                    <div
                      style={{
                        background:
                          'radial-gradient(circle, #FFFFFF, #FFFFFF, #FFFFFF, #FFFFFF, #FFFFFF)',
                        width: '36px',
                        height: '36px',
                        borderRadius: '10em',
                        display: 'flex',
                        cursor: 'pointer',
                      }}
                      onClick={() => onLarkOAuthClicked(status.lark_client_id)}
                    >
                      <Image
                        src={larkIcon}
                        avatar
                        style={{
                          width: '36px',
                          height: '36px',
                          cursor: 'pointer',
                          margin: 'auto',
                        }}
                      />
                    </div>
                  )}
                </div>
              </>
            )}
          </Card.Content>
        </Card>
        <Modal
          onClose={() => setShowWeChatLoginModal(false)}
          onOpen={() => setShowWeChatLoginModal(true)}
          open={showWeChatLoginModal}
          size={'mini'}
        >
          <Modal.Content>
            <Modal.Description>
              <Image src={status.wechat_qrcode} fluid />
              <div style={{ textAlign: 'center' }}>
                <p>
                  Scan the QR code with WeChat, follow the official account and enter 'verification code' to get the verification code (valid within three minutes)
                </p>
              </div>
              <Form size='large'>
                <Form.Input
                  fluid
                  placeholder='Verification code'
                  name='wechat_verification_code'
                  value={inputs.wechat_verification_code}
                  onChange={handleChange}
                />
                <Button
                  fluid
                  size='large'
                  style={{
                    background: '#2F73FF', // 使用更现代的蓝色
                    color: 'white',
                    marginBottom: '1.5em',
                  }}
                  onClick={onSubmitWeChatVerificationCode}
                >
                  Log in
                </Button>
              </Form>
            </Modal.Description>
          </Modal.Content>
        </Modal>
      </Grid.Column>
    </Grid>
  );
};

export default LoginForm;<|MERGE_RESOLUTION|>--- conflicted
+++ resolved
@@ -97,79 +97,6 @@
   return (
     <Grid textAlign='center' style={{ marginTop: '48px' }}>
       <Grid.Column style={{ maxWidth: 450 }}>
-<<<<<<< HEAD
-        <Header as='h2' color='' textAlign='center'>
-          <Image src={logo} /> User login
-        </Header>
-        <Form size='large'>
-          <Segment>
-            <Form.Input
-              fluid
-              icon='user'
-              iconPosition='left'
-              placeholder='Username / Email address'
-              name='username'
-              value={username}
-              onChange={handleChange}
-            />
-            <Form.Input
-              fluid
-              icon='lock'
-              iconPosition='left'
-              placeholder='Password'
-              name='password'
-              type='password'
-              value={password}
-              onChange={handleChange}
-            />
-            <Button color='green' fluid size='large' onClick={handleSubmit}>
-              Log in
-            </Button>
-          </Segment>
-        </Form>
-        <Message>
-          Forget password?
-          <Link to='/reset' className='btn btn-link'>
-            Click to reset
-          </Link>
-          ; No account?
-          <Link to='/register' className='btn btn-link'>
-            Click to register
-          </Link>
-        </Message>
-        {status.github_oauth || status.wechat_login || status.lark_client_id ? (
-          <>
-            <Divider horizontal>Or</Divider>
-            <div style={{ display: "flex", justifyContent: "center" }}>
-              {status.github_oauth ? (
-                <Button
-                  circular
-                  color='black'
-                  icon='github'
-                  onClick={() => onGitHubOAuthClicked(status.github_client_id)}
-                />
-              ) : (
-                <></>
-              )}
-              {status.wechat_login ? (
-                <Button
-                  circular
-                  color='green'
-                  icon='wechat'
-                  onClick={onWeChatLoginClicked}
-                />
-              ) : (
-                <></>
-              )}
-              {status.lark_client_id ? (
-                <div style={{
-                  background: "radial-gradient(circle, #FFFFFF, #FFFFFF, #00D6B9, #2F73FF, #0a3A9C)",
-                  width: "36px",
-                  height: "36px",
-                  borderRadius: "10em",
-                  display: "flex",
-                  cursor: "pointer"
-=======
         <Card
           fluid
           className='chart-card'
@@ -183,7 +110,7 @@
                 style={{ marginBottom: '1.5em' }}
               >
                 <Image src={logo} style={{ marginBottom: '10px' }} />
-                <Header.Content>用户登录</Header.Content>
+                <Header.Content>User Login</Header.Content>
               </Header>
             </Card.Header>
             <Form size='large'>
@@ -191,7 +118,7 @@
                 fluid
                 icon='user'
                 iconPosition='left'
-                placeholder='用户名 / 邮箱地址'
+                placeholder='Username / Email Address'
                 name='username'
                 value={username}
                 onChange={handleChange}
@@ -201,7 +128,7 @@
                 fluid
                 icon='lock'
                 iconPosition='left'
-                placeholder='密码'
+                placeholder='Password'
                 name='password'
                 type='password'
                 value={password}
@@ -212,13 +139,13 @@
                 fluid
                 size='large'
                 style={{
-                  background: '#2F73FF', // 使用更现代的蓝色
+                  background: '#2F73FF', // Use a more modern blue
                   color: 'white',
                   marginBottom: '1.5em',
                 }}
                 onClick={handleSubmit}
               >
-                登录
+                Log In
               </Button>
             </Form>
 
@@ -230,19 +157,18 @@
                   justifyContent: 'space-between',
                   fontSize: '0.9em',
                   color: '#666',
->>>>>>> 93ce6c4c
                 }}
               >
                 <div>
-                  忘记密码？
+                  Forgot password?
                   <Link to='/reset' style={{ color: '#2185d0' }}>
-                    点击重置
+                    Click to reset
                   </Link>
                 </div>
                 <div>
-                  没有账户？
+                  No account?
                   <Link to='/register' style={{ color: '#2185d0' }}>
-                    点击注册
+                    Click to register
                   </Link>
                 </div>
               </div>
@@ -256,7 +182,7 @@
                   horizontal
                   style={{ color: '#666', fontSize: '0.9em' }}
                 >
-                  使用其他方式登录
+                  Log in with other methods
                 </Divider>
                 <div
                   style={{
@@ -340,7 +266,7 @@
                   fluid
                   size='large'
                   style={{
-                    background: '#2F73FF', // 使用更现代的蓝色
+                    background: '#2F73FF', // Use a more modern blue
                     color: 'white',
                     marginBottom: '1.5em',
                   }}
