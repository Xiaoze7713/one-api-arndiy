--- conflicted
+++ resolved
@@ -77,44 +77,6 @@
   return (
     <Grid textAlign='center' style={{ marginTop: '48px' }}>
       <Grid.Column style={{ maxWidth: 450 }}>
-<<<<<<< HEAD
-        <Header as='h2' color='' textAlign='center'>
-          <Image src='/logo.png' /> Password reset
-        </Header>
-        <Form size='large'>
-          <Segment>
-            <Form.Input
-              fluid
-              icon='mail'
-              iconPosition='left'
-              placeholder='Email address'
-              name='email'
-              value={email}
-              onChange={handleChange}
-            />
-            {turnstileEnabled ? (
-              <Turnstile
-                sitekey={turnstileSiteKey}
-                onVerify={(token) => {
-                  setTurnstileToken(token);
-                }}
-              />
-            ) : (
-              <></>
-            )}
-            <Button
-              color='green'
-              fluid
-              size='large'
-              onClick={handleSubmit}
-              loading={loading}
-              disabled={disableButton}
-            >
-              {disableButton ? `Retry (${countdown})` : 'Submit'}
-            </Button>
-          </Segment>
-        </Form>
-=======
         <Card
           fluid
           className='chart-card'
@@ -128,7 +90,7 @@
                 style={{ marginBottom: '1.5em' }}
               >
                 <Image src='/logo.png' style={{ marginBottom: '10px' }} />
-                <Header.Content>密码重置</Header.Content>
+                <Header.Content>Password Reset</Header.Content>
               </Header>
             </Card.Header>
             <Form size='large'>
@@ -136,7 +98,7 @@
                 fluid
                 icon='mail'
                 iconPosition='left'
-                placeholder='邮箱地址'
+                placeholder='Email Address'
                 name='email'
                 value={email}
                 onChange={handleChange}
@@ -166,22 +128,21 @@
                 loading={loading}
                 disabled={disableButton}
                 style={{
-                  background: '#2F73FF', // 使用更现代的蓝色
+                  background: '#2F73FF', // Use a more modern blue
                   color: 'white',
                   marginBottom: '1.5em',
                 }}
               >
-                {disableButton ? `重试 (${countdown})` : '提交'}
+                {disableButton ? `Retry (${countdown})` : 'Submit'}
               </Button>
             </Form>
             <Message style={{ background: 'transparent', boxShadow: 'none' }}>
               <p style={{ fontSize: '0.9em', color: '#666' }}>
-                系统将向您的邮箱发送一封包含重置链接的邮件，请注意查收。
+                The system will send an email with a reset link to your email address. Please check your inbox.
               </p>
             </Message>
           </Card.Content>
         </Card>
->>>>>>> 93ce6c4c
       </Grid.Column>
     </Grid>
   );
