import React, { useEffect, useState } from 'react';
import {
  Button,
  Dropdown,
  Form,
  Label,
  Pagination,
  Popup,
  Table,
} from 'semantic-ui-react';
import { Link } from 'react-router-dom';
import {
  API,
  copy,
  showError,
  showSuccess,
  showWarning,
  timestamp2string,
} from '../helpers';

import { ITEMS_PER_PAGE } from '../constants';
import { renderQuota } from '../helpers/render';

const COPY_OPTIONS = [
  { key: 'web', text: 'Web', value: 'web' },
  { key: 'opencat', text: 'OpenCat', value: 'opencat' },
  { key: 'lobechat', text: 'LobeChat', value: 'lobechat' },
];

const OPEN_LINK_OPTIONS = [
  { key: 'next', text: 'ChatGPT Next Web', value: 'next' },
  { key: 'ama', text: 'BotGem', value: 'ama' },
  { key: 'opencat', text: 'OpenCat', value: 'opencat' },
  { key: 'lobechat', text: 'LobeChat', value: 'lobechat' },
];

function renderTimestamp(timestamp) {
  return <>{timestamp2string(timestamp)}</>;
}

function renderStatus(status) {
  switch (status) {
    case 1:
<<<<<<< HEAD
      return <Label basic color='green'>Enabled</Label>;
    case 2:
      return <Label basic color='red'> Disabled </Label>;
    case 3:
      return <Label basic color='yellow'> Expired </Label>;
    case 4:
      return <Label basic color='grey'> Exhausted </Label>;
    default:
      return <Label basic color='black'> Unknown status </Label>;
=======
      return (
        <Label basic color='green'>
          已启用
        </Label>
      );
    case 2:
      return (
        <Label basic color='red'>
          {' '}
          已禁用{' '}
        </Label>
      );
    case 3:
      return (
        <Label basic color='yellow'>
          {' '}
          已过期{' '}
        </Label>
      );
    case 4:
      return (
        <Label basic color='grey'>
          {' '}
          已耗尽{' '}
        </Label>
      );
    default:
      return (
        <Label basic color='black'>
          {' '}
          未知状态{' '}
        </Label>
      );
>>>>>>> 93ce6c4c
  }
}

const TokensTable = () => {
  const [tokens, setTokens] = useState([]);
  const [loading, setLoading] = useState(true);
  const [activePage, setActivePage] = useState(1);
  const [searchKeyword, setSearchKeyword] = useState('');
  const [searching, setSearching] = useState(false);
  const [showTopUpModal, setShowTopUpModal] = useState(false);
  const [targetTokenIdx, setTargetTokenIdx] = useState(0);
  const [orderBy, setOrderBy] = useState('');

  const loadTokens = async (startIdx) => {
    const res = await API.get(`/api/token/?p=${startIdx}&order=${orderBy}`);
    const { success, message, data } = res.data;
    if (success) {
      if (startIdx === 0) {
        setTokens(data);
      } else {
        let newTokens = [...tokens];
        newTokens.splice(startIdx * ITEMS_PER_PAGE, data.length, ...data);
        setTokens(newTokens);
      }
    } else {
      showError(message);
    }
    setLoading(false);
  };

  const onPaginationChange = (e, { activePage }) => {
    (async () => {
      if (activePage === Math.ceil(tokens.length / ITEMS_PER_PAGE) + 1) {
        // In this case we have to load more data and then append them.
        await loadTokens(activePage - 1, orderBy);
      }
      setActivePage(activePage);
    })();
  };

  const refresh = async () => {
    setLoading(true);
    await loadTokens(activePage - 1);
  };

  const onCopy = async (type, key) => {
    let status = localStorage.getItem('status');
    let serverAddress = '';
    if (status) {
      status = JSON.parse(status);
      serverAddress = status.server_address;
    }
    if (serverAddress === '') {
      serverAddress = window.location.origin;
    }
    let encodedServerAddress = encodeURIComponent(serverAddress);
<<<<<<< HEAD
    // const nextLink = localStorage.getItem('chat_link');
    // let nextUrl;

    // if (nextLink) {
    //   nextUrl = nextLink + `/#/?settings={"key":"sk-${key}","url":"${serverAddress}"}`;
    // } else {
    //   nextUrl = `https://app.nextchat.dev/#/?settings={"key":"sk-${key}","url":"${serverAddress}"}`;
    // }
=======
    const nextLink = localStorage.getItem('chat_link');
    let nextUrl;

    if (nextLink) {
      nextUrl =
        nextLink + `/#/?settings={"key":"sk-${key}","url":"${serverAddress}"}`;
    } else {
      nextUrl = `https://app.nextchat.dev/#/?settings={"key":"sk-${key}","url":"${serverAddress}"}`;
    }
>>>>>>> 93ce6c4c

    let url;
    switch (type) {
      case 'ama':
        url = `ama://set-api-key?server=${encodedServerAddress}&key=sk-${key}`;
        break;
      case 'opencat':
        url = `opencat://team/join?domain=${encodedServerAddress}&token=sk-${key}`;
        break;
      case 'web':
        url = `https://chat.laisky.com?apikey=sk-${key}`;
        break;
      case 'lobechat':
        url =
          nextLink +
          `/?settings={"keyVaults":{"openai":{"apiKey":"sk-${key}","baseURL":"${serverAddress}/v1"}}}`;
        break;
      default:
        url = `sk-${key}`;
    }
    if (await copy(url)) {
      showSuccess('Copied to clipboard!');
    } else {
      showWarning('Unable to copy to clipboard, please copy manually, the token has been entered into the search box。');
      setSearchKeyword(url);
    }
  };

  const onOpenLink = async (type, key) => {
    let status = localStorage.getItem('status');
    let serverAddress = '';
    if (status) {
      status = JSON.parse(status);
      serverAddress = status.server_address;
    }
    if (serverAddress === '') {
      serverAddress = window.location.origin;
    }
    let encodedServerAddress = encodeURIComponent(serverAddress);
    const chatLink = localStorage.getItem('chat_link');
    let defaultUrl;

    if (chatLink) {
      defaultUrl =
        chatLink + `/#/?settings={"key":"sk-${key}","url":"${serverAddress}"}`;
    } else {
      defaultUrl = `https://app.nextchat.dev/#/?settings={"key":"sk-${key}","url":"${serverAddress}"}`;
    }
    let url;
    switch (type) {
      case 'ama':
        url = `ama://set-api-key?server=${encodedServerAddress}&key=sk-${key}`;
        break;

      case 'opencat':
        url = `opencat://team/join?domain=${encodedServerAddress}&token=sk-${key}`;
        break;

      case 'lobechat':
        url =
          chatLink +
          `/?settings={"keyVaults":{"openai":{"apiKey":"sk-${key}","baseURL":"${serverAddress}/v1"}}}`;
        break;

      default:
        url = defaultUrl;
    }

    window.open(url, '_blank');
  };

  useEffect(() => {
    loadTokens(0, orderBy)
      .then()
      .catch((reason) => {
        showError(reason);
      });
  }, [orderBy]);

  const manageToken = async (id, action, idx) => {
    let data = { id };
    let res;
    switch (action) {
      case 'delete':
        res = await API.delete(`/api/token/${id}/`);
        break;
      case 'enable':
        data.status = 1;
        res = await API.put('/api/token/?status_only=true', data);
        break;
      case 'disable':
        data.status = 2;
        res = await API.put('/api/token/?status_only=true', data);
        break;
    }
    const { success, message } = res.data;
    if (success) {
      showSuccess('Operation successfully completed!');
      let token = res.data.data;
      let newTokens = [...tokens];
      let realIdx = (activePage - 1) * ITEMS_PER_PAGE + idx;
      if (action === 'delete') {
        newTokens[realIdx].deleted = true;
      } else {
        newTokens[realIdx].status = token.status;
      }
      setTokens(newTokens);
    } else {
      showError(message);
    }
  };

  const searchTokens = async () => {
    if (searchKeyword === '') {
      // if keyword is blank, load files instead.
      await loadTokens(0);
      setActivePage(1);
      setOrderBy('');
      return;
    }
    setSearching(true);
    const res = await API.get(`/api/token/search?keyword=${searchKeyword}`);
    const { success, message, data } = res.data;
    if (success) {
      setTokens(data);
      setActivePage(1);
    } else {
      showError(message);
    }
    setSearching(false);
  };

  const handleKeywordChange = async (e, { value }) => {
    setSearchKeyword(value.trim());
  };

  const sortToken = (key) => {
    if (tokens.length === 0) return;
    setLoading(true);
    let sortedTokens = [...tokens];
    sortedTokens.sort((a, b) => {
      if (!isNaN(a[key])) {
        // If the value is numeric, subtract to sort
        return a[key] - b[key];
      } else {
        // If the value is not numeric, sort as strings
        return ('' + a[key]).localeCompare(b[key]);
      }
    });
    if (sortedTokens[0].id === tokens[0].id) {
      sortedTokens.reverse();
    }
    setTokens(sortedTokens);
    setLoading(false);
  };

  const handleOrderByChange = (e, { value }) => {
    setOrderBy(value);
    setActivePage(1);
  };

  return (
    <>
      <Form onSubmit={searchTokens}>
        <Form.Input
          icon='search'
          fluid
          iconPosition='left'
          placeholder='Search for the name of the token...'
          value={searchKeyword}
          loading={searching}
          onChange={handleKeywordChange}
        />
      </Form>

      <Table basic={'very'} compact size='small'>
        <Table.Header>
          <Table.Row>
            <Table.HeaderCell
              style={{ cursor: 'pointer' }}
              onClick={() => {
                sortToken('name');
              }}
            >
              Name
            </Table.HeaderCell>
            <Table.HeaderCell
              style={{ cursor: 'pointer' }}
              onClick={() => {
                sortToken('status');
              }}
            >
              Status
            </Table.HeaderCell>
            <Table.HeaderCell
              style={{ cursor: 'pointer' }}
              onClick={() => {
                sortToken('used_quota');
              }}
            >
              Used quota
            </Table.HeaderCell>
            <Table.HeaderCell
              style={{ cursor: 'pointer' }}
              onClick={() => {
                sortToken('remain_quota');
              }}
            >
              Remaining quota
            </Table.HeaderCell>
            <Table.HeaderCell
              style={{ cursor: 'pointer' }}
              onClick={() => {
                sortToken('created_time');
              }}
            >
              Creation time
            </Table.HeaderCell>
            <Table.HeaderCell
              style={{ cursor: 'pointer' }}
              onClick={() => {
                sortToken('expired_time');
              }}
            >
              Expiration time
            </Table.HeaderCell>
            <Table.HeaderCell>Operation</Table.HeaderCell>
          </Table.Row>
        </Table.Header>

        <Table.Body>
          {tokens
            .slice(
              (activePage - 1) * ITEMS_PER_PAGE,
              activePage * ITEMS_PER_PAGE
            )
            .map((token, idx) => {
              if (token.deleted) return <></>;
              return (
                <Table.Row key={token.id}>
                  <Table.Cell>{token.name ? token.name : 'None'}</Table.Cell>
                  <Table.Cell>{renderStatus(token.status)}</Table.Cell>
                  <Table.Cell>{renderQuota(token.used_quota)}</Table.Cell>
<<<<<<< HEAD
                  <Table.Cell>{token.unlimited_quota ? 'Unlimited' : renderQuota(token.remain_quota, 2)}</Table.Cell>
                  <Table.Cell>{renderTimestamp(token.created_time)}</Table.Cell>
                  <Table.Cell>{token.expired_time === -1 ? 'Never expires' : renderTimestamp(token.expired_time)}</Table.Cell>
=======
                  <Table.Cell>
                    {token.unlimited_quota
                      ? '无限制'
                      : renderQuota(token.remain_quota, 2)}
                  </Table.Cell>
                  <Table.Cell>{renderTimestamp(token.created_time)}</Table.Cell>
                  <Table.Cell>
                    {token.expired_time === -1
                      ? '永不过期'
                      : renderTimestamp(token.expired_time)}
                  </Table.Cell>
>>>>>>> 93ce6c4c
                  <Table.Cell>
                    <div>
                      <Button.Group color='green' size={'small'}>
                        <Button
                          size={'small'}
                          positive
                          onClick={async () => {
                            await onCopy('', token.key);
                          }}
                        >
                          Copy
                        </Button>
                        <Dropdown
                          className='button icon'
                          floating
                          options={COPY_OPTIONS.map((option) => ({
                            ...option,
                            onClick: async () => {
                              await onCopy(option.value, token.key);
                            },
                          }))}
                          trigger={<></>}
                        />
<<<<<<< HEAD
                      </Button.Group>
                      {' '}
=======
                      </Button.Group>{' '}
                      <Button.Group color='blue' size={'small'}>
                        <Button
                          size={'small'}
                          positive
                          onClick={() => {
                            onOpenLink('', token.key);
                          }}
                        >
                          聊天
                        </Button>
                        <Dropdown
                          className='button icon'
                          floating
                          options={OPEN_LINK_OPTIONS.map((option) => ({
                            ...option,
                            onClick: async () => {
                              await onOpenLink(option.value, token.key);
                            },
                          }))}
                          trigger={<></>}
                        />
                      </Button.Group>{' '}
>>>>>>> 93ce6c4c
                      <Popup
                        trigger={
                          <Button size='small' negative>
                            Delete
                          </Button>
                        }
                        on='click'
                        flowing
                        hoverable
                      >
                        <Button
                          negative
                          onClick={() => {
                            manageToken(token.id, 'delete', idx);
                          }}
                        >
                          Delete Token {token.name}
                        </Button>
                      </Popup>
                      <Button
                        size={'small'}
                        onClick={() => {
                          manageToken(
                            token.id,
                            token.status === 1 ? 'disable' : 'enable',
                            idx
                          );
                        }}
                      >
                        {token.status === 1 ? 'Disable' : 'Enable'}
                      </Button>
                      <Button
                        size={'small'}
                        as={Link}
                        to={'/token/edit/' + token.id}
                      >
                        Edit
                      </Button>
                    </div>
                  </Table.Cell>
                </Table.Row>
              );
            })}
        </Table.Body>

        <Table.Footer>
          <Table.Row>
            <Table.HeaderCell colSpan='7'>
              <Button size='small' as={Link} to='/token/add' loading={loading}>
                Add New Token
              </Button>
<<<<<<< HEAD
              <Button size='small' onClick={refresh} loading={loading}>Refresh</Button>
=======
              <Button size='small' onClick={refresh} loading={loading}>
                刷新
              </Button>
>>>>>>> 93ce6c4c
              <Dropdown
                placeholder='Sort By'
                selection
                options={[
<<<<<<< HEAD
                  { key: '', text: 'Default Order', value: '' },
                  { key: 'remain_quota', text: 'Sort by Remaining Quota', value: 'remain_quota' },
                  { key: 'used_quota', text: 'Sort by Used Quota', value: 'used_quota' },
=======
                  { key: '', text: '默认排序', value: '' },
                  {
                    key: 'remain_quota',
                    text: '按剩余额度排序',
                    value: 'remain_quota',
                  },
                  {
                    key: 'used_quota',
                    text: '按已用额度排序',
                    value: 'used_quota',
                  },
>>>>>>> 93ce6c4c
                ]}
                value={orderBy}
                onChange={handleOrderByChange}
                style={{ marginLeft: '10px' }}
              />
              <Pagination
                floated='right'
                activePage={activePage}
                onPageChange={onPaginationChange}
                size='small'
                siblingRange={1}
                totalPages={
                  Math.ceil(tokens.length / ITEMS_PER_PAGE) +
                  (tokens.length % ITEMS_PER_PAGE === 0 ? 1 : 0)
                }
              />
            </Table.HeaderCell>
          </Table.Row>
        </Table.Footer>
      </Table>
    </>
  );
};

export default TokensTable;<|MERGE_RESOLUTION|>--- conflicted
+++ resolved
@@ -41,51 +41,35 @@
 function renderStatus(status) {
   switch (status) {
     case 1:
-<<<<<<< HEAD
-      return <Label basic color='green'>Enabled</Label>;
-    case 2:
-      return <Label basic color='red'> Disabled </Label>;
-    case 3:
-      return <Label basic color='yellow'> Expired </Label>;
-    case 4:
-      return <Label basic color='grey'> Exhausted </Label>;
-    default:
-      return <Label basic color='black'> Unknown status </Label>;
-=======
       return (
         <Label basic color='green'>
-          已启用
+          Enabled
         </Label>
       );
     case 2:
       return (
         <Label basic color='red'>
-          {' '}
-          已禁用{' '}
+          Disabled
         </Label>
       );
     case 3:
       return (
         <Label basic color='yellow'>
-          {' '}
-          已过期{' '}
+          Expired
         </Label>
       );
     case 4:
       return (
         <Label basic color='grey'>
-          {' '}
-          已耗尽{' '}
+          Exhausted
         </Label>
       );
     default:
       return (
         <Label basic color='black'>
-          {' '}
-          未知状态{' '}
+          Unknown Status
         </Label>
       );
->>>>>>> 93ce6c4c
   }
 }
 
@@ -142,16 +126,6 @@
       serverAddress = window.location.origin;
     }
     let encodedServerAddress = encodeURIComponent(serverAddress);
-<<<<<<< HEAD
-    // const nextLink = localStorage.getItem('chat_link');
-    // let nextUrl;
-
-    // if (nextLink) {
-    //   nextUrl = nextLink + `/#/?settings={"key":"sk-${key}","url":"${serverAddress}"}`;
-    // } else {
-    //   nextUrl = `https://app.nextchat.dev/#/?settings={"key":"sk-${key}","url":"${serverAddress}"}`;
-    // }
-=======
     const nextLink = localStorage.getItem('chat_link');
     let nextUrl;
 
@@ -161,7 +135,6 @@
     } else {
       nextUrl = `https://app.nextchat.dev/#/?settings={"key":"sk-${key}","url":"${serverAddress}"}`;
     }
->>>>>>> 93ce6c4c
 
     let url;
     switch (type) {
@@ -400,121 +373,110 @@
             )
             .map((token, idx) => {
               if (token.deleted) return <></>;
-              return (
+                return (
                 <Table.Row key={token.id}>
                   <Table.Cell>{token.name ? token.name : 'None'}</Table.Cell>
                   <Table.Cell>{renderStatus(token.status)}</Table.Cell>
                   <Table.Cell>{renderQuota(token.used_quota)}</Table.Cell>
-<<<<<<< HEAD
-                  <Table.Cell>{token.unlimited_quota ? 'Unlimited' : renderQuota(token.remain_quota, 2)}</Table.Cell>
-                  <Table.Cell>{renderTimestamp(token.created_time)}</Table.Cell>
-                  <Table.Cell>{token.expired_time === -1 ? 'Never expires' : renderTimestamp(token.expired_time)}</Table.Cell>
-=======
                   <Table.Cell>
-                    {token.unlimited_quota
-                      ? '无限制'
-                      : renderQuota(token.remain_quota, 2)}
+                  {token.unlimited_quota
+                    ? 'Unlimited'
+                    : renderQuota(token.remain_quota, 2)}
                   </Table.Cell>
                   <Table.Cell>{renderTimestamp(token.created_time)}</Table.Cell>
                   <Table.Cell>
-                    {token.expired_time === -1
-                      ? '永不过期'
-                      : renderTimestamp(token.expired_time)}
+                  {token.expired_time === -1
+                    ? 'Never Expires'
+                    : renderTimestamp(token.expired_time)}
                   </Table.Cell>
->>>>>>> 93ce6c4c
                   <Table.Cell>
-                    <div>
-                      <Button.Group color='green' size={'small'}>
-                        <Button
-                          size={'small'}
-                          positive
-                          onClick={async () => {
-                            await onCopy('', token.key);
-                          }}
-                        >
-                          Copy
-                        </Button>
-                        <Dropdown
-                          className='button icon'
-                          floating
-                          options={COPY_OPTIONS.map((option) => ({
-                            ...option,
-                            onClick: async () => {
-                              await onCopy(option.value, token.key);
-                            },
-                          }))}
-                          trigger={<></>}
-                        />
-<<<<<<< HEAD
-                      </Button.Group>
-                      {' '}
-=======
-                      </Button.Group>{' '}
-                      <Button.Group color='blue' size={'small'}>
-                        <Button
-                          size={'small'}
-                          positive
-                          onClick={() => {
-                            onOpenLink('', token.key);
-                          }}
-                        >
-                          聊天
-                        </Button>
-                        <Dropdown
-                          className='button icon'
-                          floating
-                          options={OPEN_LINK_OPTIONS.map((option) => ({
-                            ...option,
-                            onClick: async () => {
-                              await onOpenLink(option.value, token.key);
-                            },
-                          }))}
-                          trigger={<></>}
-                        />
-                      </Button.Group>{' '}
->>>>>>> 93ce6c4c
-                      <Popup
-                        trigger={
-                          <Button size='small' negative>
-                            Delete
-                          </Button>
-                        }
-                        on='click'
-                        flowing
-                        hoverable
-                      >
-                        <Button
-                          negative
-                          onClick={() => {
-                            manageToken(token.id, 'delete', idx);
-                          }}
-                        >
-                          Delete Token {token.name}
-                        </Button>
-                      </Popup>
-                      <Button
-                        size={'small'}
-                        onClick={() => {
-                          manageToken(
-                            token.id,
-                            token.status === 1 ? 'disable' : 'enable',
-                            idx
-                          );
-                        }}
-                      >
-                        {token.status === 1 ? 'Disable' : 'Enable'}
+                  <div>
+                    <Button.Group color='green' size={'small'}>
+                    <Button
+                      size={'small'}
+                      positive
+                      onClick={async () => {
+                      await onCopy('', token.key);
+                      }}
+                    >
+                      Copy
+                    </Button>
+                    <Dropdown
+                      className='button icon'
+                      floating
+                      options={COPY_OPTIONS.map((option) => ({
+                      ...option,
+                      onClick: async () => {
+                        await onCopy(option.value, token.key);
+                      },
+                      }))}
+                      trigger={<></>}
+                    />
+                    </Button.Group>{' '}
+                    <Button.Group color='blue' size={'small'}>
+                    <Button
+                      size={'small'}
+                      positive
+                      onClick={() => {
+                      onOpenLink('', token.key);
+                      }}
+                    >
+                      Chat
+                    </Button>
+                    <Dropdown
+                      className='button icon'
+                      floating
+                      options={OPEN_LINK_OPTIONS.map((option) => ({
+                      ...option,
+                      onClick: async () => {
+                        await onOpenLink(option.value, token.key);
+                      },
+                      }))}
+                      trigger={<></>}
+                    />
+                    </Button.Group>{' '}
+                    <Popup
+                    trigger={
+                      <Button size='small' negative>
+                      Delete
                       </Button>
-                      <Button
-                        size={'small'}
-                        as={Link}
-                        to={'/token/edit/' + token.id}
-                      >
-                        Edit
-                      </Button>
-                    </div>
+                    }
+                    on='click'
+                    flowing
+                    hoverable
+                    >
+                    <Button
+                      negative
+                      onClick={() => {
+                      manageToken(token.id, 'delete', idx);
+                      }}
+                    >
+                      Delete Token {token.name}
+                    </Button>
+                    </Popup>
+                    <Button
+                    size={'small'}
+                    onClick={() => {
+                      manageToken(
+                      token.id,
+                      token.status === 1 ? 'disable' : 'enable',
+                      idx
+                      );
+                    }}
+                    >
+                    {token.status === 1 ? 'Disable' : 'Enable'}
+                    </Button>
+                    <Button
+                    size={'small'}
+                    as={Link}
+                    to={'/token/edit/' + token.id}
+                    >
+                    Edit
+                    </Button>
+                  </div>
                   </Table.Cell>
                 </Table.Row>
-              );
+                );
             })}
         </Table.Body>
 
@@ -524,34 +486,24 @@
               <Button size='small' as={Link} to='/token/add' loading={loading}>
                 Add New Token
               </Button>
-<<<<<<< HEAD
-              <Button size='small' onClick={refresh} loading={loading}>Refresh</Button>
-=======
               <Button size='small' onClick={refresh} loading={loading}>
-                刷新
+                Refresh
               </Button>
->>>>>>> 93ce6c4c
               <Dropdown
                 placeholder='Sort By'
                 selection
                 options={[
-<<<<<<< HEAD
                   { key: '', text: 'Default Order', value: '' },
-                  { key: 'remain_quota', text: 'Sort by Remaining Quota', value: 'remain_quota' },
-                  { key: 'used_quota', text: 'Sort by Used Quota', value: 'used_quota' },
-=======
-                  { key: '', text: '默认排序', value: '' },
                   {
                     key: 'remain_quota',
-                    text: '按剩余额度排序',
+                    text: 'Sort by Remaining Quota',
                     value: 'remain_quota',
                   },
                   {
                     key: 'used_quota',
-                    text: '按已用额度排序',
+                    text: 'Sort by Used Quota',
                     value: 'used_quota',
                   },
->>>>>>> 93ce6c4c
                 ]}
                 value={orderBy}
                 onChange={handleOrderByChange}
