--- conflicted
+++ resolved
@@ -47,18 +47,6 @@
   { key: 'self', text: 'Current User', value: 'self' },
 ];
 
-<<<<<<< HEAD
-const LOG_OPTIONS = [
-  { key: '0', text: 'All', value: 0 },
-  { key: '1', text: 'Recharge', value: 1 },
-  { key: '2', text: 'Consumption', value: 2 },
-  { key: '3', text: 'Management', value: 3 },
-  { key: '4', text: 'System', value: 4 },
-  { key: '5', text: 'Test', value: 5 },
-];
-
-=======
->>>>>>> 33edcf60
 function renderType(type) {
   switch (type) {
     case 1:
@@ -322,112 +310,6 @@
 
   return (
     <>
-<<<<<<< HEAD
-      <>
-        <Header as='h3'>
-          Usages (Total consumption limit:
-          {showStat && renderQuota(stat.quota)}
-          {!showStat && (
-            <span
-              onClick={handleEyeClick}
-              style={{ cursor: 'pointer', color: 'gray' }}
-            >
-              Click to view
-            </span>
-          )}
-          )
-        </Header>
-        <Form>
-          <Form.Group>
-            <Form.Input
-              fluid
-              label={'Token Name'}
-              width={3}
-              value={token_name}
-              placeholder={'Optional'}
-              name='token_name'
-              onChange={handleInputChange}
-            />
-            <Form.Input
-              fluid
-              label='Model Name'
-              width={3}
-              value={model_name}
-              placeholder='Optional'
-              name='model_name'
-              onChange={handleInputChange}
-            />
-            <Form.Input
-              fluid
-              label='Start Time'
-              width={4}
-              value={start_timestamp}
-              type='datetime-local'
-              name='start_timestamp'
-              onChange={handleInputChange}
-            />
-            <Form.Input
-              fluid
-              label='End Time'
-              width={4}
-              value={end_timestamp}
-              type='datetime-local'
-              name='end_timestamp'
-              onChange={handleInputChange}
-            />
-            <Form.Button fluid label='Action' width={2} onClick={refresh}>
-              Search
-            </Form.Button>
-          </Form.Group>
-          {isAdminUser && (
-            <>
-              <Form.Group>
-                <Form.Input
-                  fluid
-                  label={'Channel ID'}
-                  width={3}
-                  value={channel}
-                  placeholder='Optional'
-                  name='channel'
-                  onChange={handleInputChange}
-                />
-                <Form.Input
-                  fluid
-                  label={'Username'}
-                  width={3}
-                  value={username}
-                  placeholder={'Optional'}
-                  name='username'
-                  onChange={handleInputChange}
-                />
-              </Form.Group>
-            </>
-          )}
-        </Form>
-        <Table basic={'very'} compact size='small'>
-          <Table.Header>
-            <Table.Row>
-              <Table.HeaderCell
-                style={{ cursor: 'pointer' }}
-                onClick={() => {
-                  sortLog('created_time');
-                }}
-                width={3}
-              >
-                Time
-              </Table.HeaderCell>
-              {isAdminUser && (
-                <Table.HeaderCell
-                  style={{ cursor: 'pointer' }}
-                  onClick={() => {
-                    sortLog('channel');
-                  }}
-                  width={1}
-                >
-                  Channel
-                </Table.HeaderCell>
-              )}
-=======
       <Header as='h3'>
         {t('log.usage_details')}（{t('log.total_quota')}：
         {showStat && renderQuota(stat.quota, t)}
@@ -539,7 +421,6 @@
               {t('log.table.time')}
             </Table.HeaderCell>
             {isAdminUser && (
->>>>>>> 33edcf60
               <Table.HeaderCell
                 style={{ cursor: 'pointer' }}
                 onClick={() => {
@@ -547,59 +428,6 @@
                 }}
                 width={1}
               >
-<<<<<<< HEAD
-                Type
-              </Table.HeaderCell>
-              <Table.HeaderCell
-                style={{ cursor: 'pointer' }}
-                onClick={() => {
-                  sortLog('model_name');
-                }}
-                width={2}
-              >
-                Model
-              </Table.HeaderCell>
-              {showUserTokenQuota() && (
-                <>
-                  {isAdminUser && (
-                    <Table.HeaderCell
-                      style={{ cursor: 'pointer' }}
-                      onClick={() => {
-                        sortLog('username');
-                      }}
-                      width={1}
-                    >
-                      User
-                    </Table.HeaderCell>
-                  )}
-                  <Table.HeaderCell
-                    style={{ cursor: 'pointer' }}
-                    onClick={() => {
-                      sortLog('token_name');
-                    }}
-                    width={1}
-                  >
-                    Token
-                  </Table.HeaderCell>
-                  <Table.HeaderCell
-                    style={{ cursor: 'pointer' }}
-                    onClick={() => {
-                      sortLog('prompt_tokens');
-                    }}
-                    width={1}
-                  >
-                    Prompt
-                  </Table.HeaderCell>
-                  <Table.HeaderCell
-                    style={{ cursor: 'pointer' }}
-                    onClick={() => {
-                      sortLog('completion_tokens');
-                    }}
-                    width={1}
-                  >
-                    Completion
-                  </Table.HeaderCell>
-=======
                 {t('log.table.channel')}
               </Table.HeaderCell>
             )}
@@ -624,7 +452,6 @@
             {showUserTokenQuota() && (
               <>
                 {isAdminUser && (
->>>>>>> 33edcf60
                   <Table.HeaderCell
                     style={{ cursor: 'pointer' }}
                     onClick={() => {
@@ -632,23 +459,6 @@
                     }}
                     width={2}
                   >
-<<<<<<< HEAD
-                    Quota
-                  </Table.HeaderCell>
-                </>
-              )}
-              <Table.HeaderCell
-                style={{ cursor: 'pointer' }}
-                onClick={() => {
-                  sortLog('content');
-                }}
-                width={isAdminUser ? 4 : 6}
-              >
-                Details
-              </Table.HeaderCell>
-            </Table.Row>
-          </Table.Header>
-=======
                     {t('log.table.username')}
                   </Table.HeaderCell>
                 )}
@@ -693,7 +503,6 @@
             <Table.HeaderCell>{t('log.table.detail')}</Table.HeaderCell>
           </Table.Row>
         </Table.Header>
->>>>>>> 33edcf60
 
         <Table.Body>
           {logs
@@ -766,40 +575,6 @@
             })}
         </Table.Body>
 
-<<<<<<< HEAD
-          <Table.Footer>
-            <Table.Row>
-              <Table.HeaderCell colSpan={'10'}>
-                <Select
-                  placeholder='Select detail category'
-                  options={LOG_OPTIONS}
-                  style={{ marginRight: '8px' }}
-                  name='logType'
-                  value={logType}
-                  onChange={(e, { name, value }) => {
-                    setLogType(value);
-                  }}
-                />
-                <Button size='small' onClick={refresh} loading={loading}>
-                  Refresh
-                </Button>
-                <Pagination
-                  floated='right'
-                  activePage={activePage}
-                  onPageChange={onPaginationChange}
-                  size='small'
-                  siblingRange={1}
-                  totalPages={
-                    Math.ceil(logs.length / ITEMS_PER_PAGE) +
-                    (logs.length % ITEMS_PER_PAGE === 0 ? 1 : 0)
-                  }
-                />
-              </Table.HeaderCell>
-            </Table.Row>
-          </Table.Footer>
-        </Table>
-      </>
-=======
         <Table.Footer>
           <Table.Row>
             <Table.HeaderCell colSpan={'10'}>
@@ -831,7 +606,6 @@
           </Table.Row>
         </Table.Footer>
       </Table>
->>>>>>> 33edcf60
     </>
   );
 };
