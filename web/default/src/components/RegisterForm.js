import React, { useEffect, useState } from 'react';
import {
  Button,
  Form,
  Grid,
  Header,
  Image,
  Message,
  Card,
  Divider,
} from 'semantic-ui-react';
import { Link, useNavigate } from 'react-router-dom';
import { useTranslation } from 'react-i18next';
import { API, getLogo, showError, showInfo, showSuccess } from '../helpers';
import Turnstile from 'react-turnstile';

const RegisterForm = () => {
  const { t } = useTranslation();
  const [inputs, setInputs] = useState({
    username: '',
    password: '',
    password2: '',
    email: '',
    verification_code: '',
  });
  const { username, password, password2 } = inputs;
  const [showEmailVerification, setShowEmailVerification] = useState(false);
  const [turnstileEnabled, setTurnstileEnabled] = useState(false);
  const [turnstileSiteKey, setTurnstileSiteKey] = useState('');
  const [turnstileToken, setTurnstileToken] = useState('');
  const [loading, setLoading] = useState(false);
  const [disableButton, setDisableButton] = useState(false);
  const [countdown, setCountdown] = useState(30);
  const logo = getLogo();
  let affCode = new URLSearchParams(window.location.search).get('aff');
  if (affCode) {
    localStorage.setItem('aff', affCode);
  }

  useEffect(() => {
    let status = localStorage.getItem('status');
    if (status) {
      status = JSON.parse(status);
      setShowEmailVerification(status.email_verification);
      if (status.turnstile_check) {
        setTurnstileEnabled(true);
        setTurnstileSiteKey(status.turnstile_site_key);
      }
    }
  });

  useEffect(() => {
    let countdownInterval = null;
    if (disableButton && countdown > 0) {
      countdownInterval = setInterval(() => {
        setCountdown(countdown - 1);
      }, 1000);
    } else if (countdown === 0) {
      setDisableButton(false);
      setCountdown(30);
    }
    return () => clearInterval(countdownInterval);
  }, [disableButton, countdown]);

  let navigate = useNavigate();

  function handleChange(e) {
    const { name, value } = e.target;
    console.log(name, value);
    setInputs((inputs) => ({ ...inputs, [name]: value }));
  }

  async function handleSubmit(e) {
    if (password.length < 8) {
<<<<<<< HEAD
      showInfo('Password length must not be less than 8 characters!');
      return;
    }
    if (password !== password2) {
      showInfo('The two passwords entered do not match');
=======
      showInfo(t('messages.error.password_length'));
      return;
    }
    if (password !== password2) {
      showInfo(t('messages.error.password_mismatch'));
>>>>>>> 33edcf60
      return;
    }
    if (username && password) {
      if (turnstileEnabled && turnstileToken === '') {
<<<<<<< HEAD
        showInfo('Please try again in a few seconds, Turnstile is checking the user environment!');
=======
        showInfo(t('messages.error.turnstile_wait'));
>>>>>>> 33edcf60
        return;
      }
      setLoading(true);
      if (!affCode) {
        affCode = localStorage.getItem('aff');
      }
      inputs.aff_code = affCode;
      const res = await API.post(
        `/api/user/register?turnstile=${turnstileToken}`,
        inputs
      );
      const { success, message } = res.data;
      if (success) {
        navigate('/login');
<<<<<<< HEAD
        showSuccess('Registration successful!');
=======
        showSuccess(t('messages.success.register'));
>>>>>>> 33edcf60
      } else {
        showError(message);
      }
      setLoading(false);
    }
  }

  const sendVerificationCode = async () => {
    if (inputs.email === '') return;
    if (turnstileEnabled && turnstileToken === '') {
<<<<<<< HEAD
      showInfo('Please try again in a few seconds, Turnstile is checking the user environment!');
=======
      showInfo(t('messages.error.turnstile_wait'));
>>>>>>> 33edcf60
      return;
    }
    setDisableButton(true);
    setLoading(true);
    const res = await API.get(
      `/api/verification?email=${inputs.email}&turnstile=${turnstileToken}`
    );
    const { success, message } = res.data;
    if (success) {
<<<<<<< HEAD
      showSuccess('Verification code sent successfully, please check your email!');
=======
      showSuccess(t('messages.success.verification_code'));
>>>>>>> 33edcf60
    } else {
      showError(message);
      setDisableButton(false);
      setCountdown(30);
    }
    setLoading(false);
  };

  return (
    <Grid textAlign='center' style={{ marginTop: '48px' }}>
      <Grid.Column style={{ maxWidth: 450 }}>
        <Card
          fluid
          className='chart-card'
          style={{ boxShadow: '0 1px 3px rgba(0,0,0,0.12)' }}
        >
          <Card.Content>
            <Card.Header>
              <Header
                as='h2'
                textAlign='center'
                style={{ marginBottom: '1.5em' }}
              >
                <Image src={logo} style={{ marginBottom: '10px' }} />
<<<<<<< HEAD
                <Header.Content>New User Registration</Header.Content>
=======
                <Header.Content>{t('auth.register.title')}</Header.Content>
>>>>>>> 33edcf60
              </Header>
            </Card.Header>
            <Form size='large'>
              <Form.Input
                fluid
                icon='user'
                iconPosition='left'
<<<<<<< HEAD
                placeholder='Enter username, up to 12 characters'
=======
                placeholder={t('auth.register.username')}
>>>>>>> 33edcf60
                onChange={handleChange}
                name='username'
                style={{ marginBottom: '1em' }}
              />
              <Form.Input
                fluid
                icon='lock'
                iconPosition='left'
<<<<<<< HEAD
                placeholder='Enter password, minimum 8 characters, maximum 20 characters'
=======
                placeholder={t('auth.register.password')}
>>>>>>> 33edcf60
                onChange={handleChange}
                name='password'
                type='password'
                style={{ marginBottom: '1em' }}
              />
              <Form.Input
                fluid
                icon='lock'
                iconPosition='left'
<<<<<<< HEAD
                placeholder='Re-enter password'
=======
                placeholder={t('auth.register.confirm_password')}
>>>>>>> 33edcf60
                onChange={handleChange}
                name='password2'
                type='password'
                style={{ marginBottom: '1em' }}
              />

              {showEmailVerification && (
                <>
                  <Form.Input
                    fluid
                    icon='mail'
                    iconPosition='left'
<<<<<<< HEAD
                    placeholder='Enter email address'
=======
                    placeholder={t('auth.register.email')}
>>>>>>> 33edcf60
                    onChange={handleChange}
                    name='email'
                    type='email'
                    action={
<<<<<<< HEAD
                      <Button
                        onClick={sendVerificationCode}
                        disabled={loading}
                      >
                        Get Verification Code
=======
                      <Button onClick={sendVerificationCode} disabled={loading}>
                        {disableButton
                          ? t('auth.register.get_code_retry', { countdown })
                          : t('auth.register.get_code')}
>>>>>>> 33edcf60
                      </Button>
                    }
                    style={{ marginBottom: '1em' }}
                  />
                  <Form.Input
                    fluid
                    icon='lock'
                    iconPosition='left'
<<<<<<< HEAD
                    placeholder='Enter verification code'
=======
                    placeholder={t('auth.register.verification_code')}
>>>>>>> 33edcf60
                    onChange={handleChange}
                    name='verification_code'
                    style={{ marginBottom: '1em' }}
                  />
                </>
              )}

              {turnstileEnabled && (
                <div
                  style={{
                    marginBottom: '1em',
                    display: 'flex',
                    justifyContent: 'center',
                  }}
                >
                  <Turnstile
                    sitekey={turnstileSiteKey}
                    onVerify={(token) => {
                      setTurnstileToken(token);
                    }}
                  />
                </div>
              )}

              <Button
                fluid
                size='large'
                onClick={handleSubmit}
                style={{
                  background: '#2F73FF', // Use a more modern blue
                  color: 'white',
                  marginBottom: '1.5em',
                }}
                loading={loading}
              >
<<<<<<< HEAD
                Register
=======
                {t('auth.register.button')}
>>>>>>> 33edcf60
              </Button>
            </Form>

            <Divider />
            <Message style={{ background: 'transparent', boxShadow: 'none' }}>
              <div
                style={{
                  textAlign: 'center',
                  fontSize: '0.9em',
                  color: '#666',
                }}
              >
<<<<<<< HEAD
                Already have an account?
                <Link to='/login' style={{ color: '#2185d0' }}>
                  Click to login
=======
                {t('auth.register.has_account')}
                <Link
                  to='/login'
                  style={{ color: '#2185d0', marginLeft: '2px' }}
                >
                  {t('auth.register.login')}
>>>>>>> 33edcf60
                </Link>
              </div>
            </Message>
          </Card.Content>
        </Card>
      </Grid.Column>
    </Grid>
  );
};

export default RegisterForm;<|MERGE_RESOLUTION|>--- conflicted
+++ resolved
@@ -72,28 +72,16 @@
 
   async function handleSubmit(e) {
     if (password.length < 8) {
-<<<<<<< HEAD
-      showInfo('Password length must not be less than 8 characters!');
-      return;
-    }
-    if (password !== password2) {
-      showInfo('The two passwords entered do not match');
-=======
       showInfo(t('messages.error.password_length'));
       return;
     }
     if (password !== password2) {
       showInfo(t('messages.error.password_mismatch'));
->>>>>>> 33edcf60
       return;
     }
     if (username && password) {
       if (turnstileEnabled && turnstileToken === '') {
-<<<<<<< HEAD
-        showInfo('Please try again in a few seconds, Turnstile is checking the user environment!');
-=======
         showInfo(t('messages.error.turnstile_wait'));
->>>>>>> 33edcf60
         return;
       }
       setLoading(true);
@@ -108,11 +96,7 @@
       const { success, message } = res.data;
       if (success) {
         navigate('/login');
-<<<<<<< HEAD
-        showSuccess('Registration successful!');
-=======
         showSuccess(t('messages.success.register'));
->>>>>>> 33edcf60
       } else {
         showError(message);
       }
@@ -123,11 +107,7 @@
   const sendVerificationCode = async () => {
     if (inputs.email === '') return;
     if (turnstileEnabled && turnstileToken === '') {
-<<<<<<< HEAD
-      showInfo('Please try again in a few seconds, Turnstile is checking the user environment!');
-=======
       showInfo(t('messages.error.turnstile_wait'));
->>>>>>> 33edcf60
       return;
     }
     setDisableButton(true);
@@ -137,11 +117,7 @@
     );
     const { success, message } = res.data;
     if (success) {
-<<<<<<< HEAD
-      showSuccess('Verification code sent successfully, please check your email!');
-=======
       showSuccess(t('messages.success.verification_code'));
->>>>>>> 33edcf60
     } else {
       showError(message);
       setDisableButton(false);
@@ -166,11 +142,7 @@
                 style={{ marginBottom: '1.5em' }}
               >
                 <Image src={logo} style={{ marginBottom: '10px' }} />
-<<<<<<< HEAD
-                <Header.Content>New User Registration</Header.Content>
-=======
                 <Header.Content>{t('auth.register.title')}</Header.Content>
->>>>>>> 33edcf60
               </Header>
             </Card.Header>
             <Form size='large'>
@@ -178,11 +150,7 @@
                 fluid
                 icon='user'
                 iconPosition='left'
-<<<<<<< HEAD
-                placeholder='Enter username, up to 12 characters'
-=======
                 placeholder={t('auth.register.username')}
->>>>>>> 33edcf60
                 onChange={handleChange}
                 name='username'
                 style={{ marginBottom: '1em' }}
@@ -191,11 +159,7 @@
                 fluid
                 icon='lock'
                 iconPosition='left'
-<<<<<<< HEAD
-                placeholder='Enter password, minimum 8 characters, maximum 20 characters'
-=======
                 placeholder={t('auth.register.password')}
->>>>>>> 33edcf60
                 onChange={handleChange}
                 name='password'
                 type='password'
@@ -205,11 +169,7 @@
                 fluid
                 icon='lock'
                 iconPosition='left'
-<<<<<<< HEAD
-                placeholder='Re-enter password'
-=======
                 placeholder={t('auth.register.confirm_password')}
->>>>>>> 33edcf60
                 onChange={handleChange}
                 name='password2'
                 type='password'
@@ -222,27 +182,15 @@
                     fluid
                     icon='mail'
                     iconPosition='left'
-<<<<<<< HEAD
-                    placeholder='Enter email address'
-=======
                     placeholder={t('auth.register.email')}
->>>>>>> 33edcf60
                     onChange={handleChange}
                     name='email'
                     type='email'
                     action={
-<<<<<<< HEAD
-                      <Button
-                        onClick={sendVerificationCode}
-                        disabled={loading}
-                      >
-                        Get Verification Code
-=======
                       <Button onClick={sendVerificationCode} disabled={loading}>
                         {disableButton
                           ? t('auth.register.get_code_retry', { countdown })
                           : t('auth.register.get_code')}
->>>>>>> 33edcf60
                       </Button>
                     }
                     style={{ marginBottom: '1em' }}
@@ -251,11 +199,7 @@
                     fluid
                     icon='lock'
                     iconPosition='left'
-<<<<<<< HEAD
-                    placeholder='Enter verification code'
-=======
                     placeholder={t('auth.register.verification_code')}
->>>>>>> 33edcf60
                     onChange={handleChange}
                     name='verification_code'
                     style={{ marginBottom: '1em' }}
@@ -291,11 +235,7 @@
                 }}
                 loading={loading}
               >
-<<<<<<< HEAD
-                Register
-=======
                 {t('auth.register.button')}
->>>>>>> 33edcf60
               </Button>
             </Form>
 
@@ -308,18 +248,12 @@
                   color: '#666',
                 }}
               >
-<<<<<<< HEAD
-                Already have an account?
-                <Link to='/login' style={{ color: '#2185d0' }}>
-                  Click to login
-=======
                 {t('auth.register.has_account')}
                 <Link
                   to='/login'
                   style={{ color: '#2185d0', marginLeft: '2px' }}
                 >
                   {t('auth.register.login')}
->>>>>>> 33edcf60
                 </Link>
               </div>
             </Message>
