--- conflicted
+++ resolved
@@ -23,15 +23,6 @@
 function renderRole(role, t) {
   switch (role) {
     case 1:
-<<<<<<< HEAD
-      return <Label>Regular user</Label>;
-    case 10:
-      return <Label color='yellow'>Administrator</Label>;
-    case 100:
-      return <Label color='orange'>Super administrator</Label>;
-    default:
-      return <Label color='red'>Unknown Identity</Label>;
-=======
       return <Label>{t('user.table.role_types.normal')}</Label>;
     case 10:
       return <Label color='yellow'>{t('user.table.role_types.admin')}</Label>;
@@ -41,7 +32,6 @@
       );
     default:
       return <Label color='red'>{t('user.table.role_types.unknown')}</Label>;
->>>>>>> 33edcf60
   }
 }
 
@@ -97,11 +87,7 @@
       });
       const { success, message } = res.data;
       if (success) {
-<<<<<<< HEAD
-        showSuccess('Operation successfully completed!');
-=======
         showSuccess(t('user.messages.operation_success'));
->>>>>>> 33edcf60
         let user = res.data.data;
         let newUsers = [...users];
         let realIdx = (activePage - 1) * ITEMS_PER_PAGE + idx;
@@ -121,29 +107,17 @@
   const renderStatus = (status) => {
     switch (status) {
       case 1:
-<<<<<<< HEAD
-        return <Label basic>Activated</Label>;
-      case 2:
-        return (
-          <Label basic color='red'>
-            Banned
-=======
         return <Label basic>{t('user.table.status_types.activated')}</Label>;
       case 2:
         return (
           <Label basic color='red'>
             {t('user.table.status_types.banned')}
->>>>>>> 33edcf60
           </Label>
         );
       default:
         return (
           <Label basic color='grey'>
-<<<<<<< HEAD
-            Unknown status
-=======
             {t('user.table.status_types.unknown')}
->>>>>>> 33edcf60
           </Label>
         );
     }
@@ -205,11 +179,7 @@
           icon='search'
           fluid
           iconPosition='left'
-<<<<<<< HEAD
-          placeholder='Search user ID, username, display name, and email address...'
-=======
           placeholder={t('user.search')}
->>>>>>> 33edcf60
           value={searchKeyword}
           loading={searching}
           onChange={handleKeywordChange}
@@ -233,11 +203,7 @@
                 sortUser('username');
               }}
             >
-<<<<<<< HEAD
-              Username
-=======
               {t('user.table.username')}
->>>>>>> 33edcf60
             </Table.HeaderCell>
             <Table.HeaderCell
               style={{ cursor: 'pointer' }}
@@ -245,11 +211,7 @@
                 sortUser('group');
               }}
             >
-<<<<<<< HEAD
-              Group
-=======
               {t('user.table.group')}
->>>>>>> 33edcf60
             </Table.HeaderCell>
             <Table.HeaderCell
               style={{ cursor: 'pointer' }}
@@ -257,11 +219,7 @@
                 sortUser('quota');
               }}
             >
-<<<<<<< HEAD
-              Statistics
-=======
               {t('user.table.quota')}
->>>>>>> 33edcf60
             </Table.HeaderCell>
             <Table.HeaderCell
               style={{ cursor: 'pointer' }}
@@ -269,11 +227,7 @@
                 sortUser('role');
               }}
             >
-<<<<<<< HEAD
-              User Role
-=======
               {t('user.table.role_text')}
->>>>>>> 33edcf60
             </Table.HeaderCell>
             <Table.HeaderCell
               style={{ cursor: 'pointer' }}
@@ -281,15 +235,9 @@
                 sortUser('status');
               }}
             >
-<<<<<<< HEAD
-              Status
-            </Table.HeaderCell>
-            <Table.HeaderCell>Operation</Table.HeaderCell>
-=======
               {t('user.table.status_text')}
             </Table.HeaderCell>
             <Table.HeaderCell>{t('user.table.actions')}</Table.HeaderCell>
->>>>>>> 33edcf60
           </Table.Row>
         </Table.Header>
 
@@ -321,13 +269,6 @@
                   {/*</Table.Cell>*/}
                   <Table.Cell>
                     <Popup
-<<<<<<< HEAD
-                      content='Remaining Quota'
-                      trigger={<Label basic>{renderQuota(user.quota)}</Label>}
-                    />
-                    <Popup
-                      content='Used Quota'
-=======
                       content={t('user.table.remaining_quota')}
                       trigger={
                         <Label basic>{renderQuota(user.quota, t)}</Label>
@@ -335,17 +276,12 @@
                     />
                     <Popup
                       content={t('user.table.used_quota')}
->>>>>>> 33edcf60
                       trigger={
                         <Label basic>{renderQuota(user.used_quota, t)}</Label>
                       }
                     />
                     <Popup
-<<<<<<< HEAD
-                      content='Request Count'
-=======
                       content={t('user.table.request_count')}
->>>>>>> 33edcf60
                       trigger={
                         <Label basic>{renderNumber(user.request_count)}</Label>
                       }
@@ -363,11 +299,7 @@
                         }}
                         disabled={user.role === 100}
                       >
-<<<<<<< HEAD
-                        Promote
-=======
                         {t('user.buttons.promote')}
->>>>>>> 33edcf60
                       </Button>
                       <Button
                         size={'tiny'}
@@ -377,11 +309,7 @@
                         }}
                         disabled={user.role === 100}
                       >
-<<<<<<< HEAD
-                        Demote
-=======
                         {t('user.buttons.demote')}
->>>>>>> 33edcf60
                       </Button>
                       <Popup
                         trigger={
@@ -390,11 +318,7 @@
                             negative
                             disabled={user.role === 100}
                           >
-<<<<<<< HEAD
-                            Delete
-=======
                             {t('user.buttons.delete')}
->>>>>>> 33edcf60
                           </Button>
                         }
                         on='click'
@@ -408,11 +332,7 @@
                             manageUser(user.username, 'delete', idx);
                           }}
                         >
-<<<<<<< HEAD
-                          Delete User {user.username}
-=======
                           {t('user.buttons.delete_user')} {user.username}
->>>>>>> 33edcf60
                         </Button>
                       </Popup>
                       <Button
@@ -426,24 +346,16 @@
                         }}
                         disabled={user.role === 100}
                       >
-<<<<<<< HEAD
-                        {user.status === 1 ? 'Disable' : 'Enable'}
-=======
                         {user.status === 1
                           ? t('user.buttons.disable')
                           : t('user.buttons.enable')}
->>>>>>> 33edcf60
                       </Button>
                       <Button
                         size={'tiny'}
                         as={Link}
                         to={'/user/edit/' + user.id}
                       >
-<<<<<<< HEAD
-                        Edit
-=======
                         {t('user.buttons.edit')}
->>>>>>> 33edcf60
                       </Button>
                     </div>
                   </Table.Cell>
@@ -456,19 +368,6 @@
           <Table.Row>
             <Table.HeaderCell colSpan='7'>
               <Button size='small' as={Link} to='/user/add' loading={loading}>
-<<<<<<< HEAD
-                Add New User
-              </Button>
-              <Dropdown
-                placeholder='Sort By'
-                selection
-                options={[
-                  { key: '', text: 'Default Order', value: '' },
-                  { key: 'quota', text: 'Sort by Remaining Quota', value: 'quota' },
-                  {
-                    key: 'used_quota',
-                    text: 'Sort by Used Quota',
-=======
                 {t('user.buttons.add')}
               </Button>
               <Dropdown
@@ -484,16 +383,11 @@
                   {
                     key: 'used_quota',
                     text: t('user.table.sort.by_used_quota'),
->>>>>>> 33edcf60
                     value: 'used_quota',
                   },
                   {
                     key: 'request_count',
-<<<<<<< HEAD
-                    text: 'Sort by Request Count',
-=======
                     text: t('user.table.sort.by_request_count'),
->>>>>>> 33edcf60
                     value: 'request_count',
                   },
                 ]}
