import PropTypes from 'prop-types';
import { useState } from 'react';
import { useSelector } from 'react-redux';

import {
  Popover,
  TableRow,
  MenuItem,
  TableCell,
  IconButton,
  Dialog,
  DialogActions,
  DialogContent,
  DialogContentText,
  DialogTitle,
  Button,
  Tooltip,
  Stack,
  ButtonGroup
} from '@mui/material';

import TableSwitch from 'ui-component/Switch';
import { renderQuota, timestamp2string, copy } from 'utils/common';

import { IconDotsVertical, IconEdit, IconTrash, IconCaretDownFilled } from '@tabler/icons-react';

const COPY_OPTIONS = [
  {
    key: 'next',
    text: 'ChatGPT Next',
    url: 'https://app.nextchat.dev/#/?settings={"key":"laisky-{key}","url":"{serverAddress}"}',
    encode: false
  },
  { key: 'ama', text: 'BotGem', url: 'ama://set-api-key?server={serverAddress}&key=laisky-{key}', encode: true },
  { key: 'opencat', text: 'OpenCat', url: 'opencat://team/join?domain={serverAddress}&token=laisky-{key}', encode: true }
];

function replacePlaceholders(text, key, serverAddress) {
  return text.replace('{key}', key).replace('{serverAddress}', serverAddress);
}

function createMenu(menuItems) {
  return (
    <>
      {menuItems.map((menuItem, index) => (
        <MenuItem key={index} onClick={menuItem.onClick} sx={{ color: menuItem.color }}>
          {menuItem.icon}
          {menuItem.text}
        </MenuItem>
      ))}
    </>
  );
}

export default function TokensTableRow({ item, manageToken, handleOpenModal, setModalTokenId }) {
  const [open, setOpen] = useState(null);
  const [menuItems, setMenuItems] = useState(null);
  const [openDelete, setOpenDelete] = useState(false);
  const [statusSwitch, setStatusSwitch] = useState(item.status);
  const siteInfo = useSelector((state) => state.siteInfo);

  const handleDeleteOpen = () => {
    handleCloseMenu();
    setOpenDelete(true);
  };

  const handleDeleteClose = () => {
    setOpenDelete(false);
  };

  const handleOpenMenu = (event, type) => {
    switch (type) {
      case 'copy':
        setMenuItems(copyItems);
        break;
      case 'link':
        setMenuItems(linkItems);
        break;
      default:
        setMenuItems(actionItems);
    }
    setOpen(event.currentTarget);
  };

  const handleCloseMenu = () => {
    setOpen(null);
  };

  const handleStatus = async () => {
    const switchVlue = statusSwitch === 1 ? 2 : 1;
    const { success } = await manageToken(item.id, 'status', switchVlue);
    if (success) {
      setStatusSwitch(switchVlue);
    }
  };

  const handleDelete = async () => {
    handleCloseMenu();
    await manageToken(item.id, 'delete', '');
  };

  const actionItems = createMenu([
    {
      text: '编辑',
      icon: <IconEdit style={{ marginRight: '16px' }} />,
      onClick: () => {
        handleCloseMenu();
        handleOpenModal();
        setModalTokenId(item.id);
      },
      color: undefined
    },
    {
      text: '删除',
      icon: <IconTrash style={{ marginRight: '16px' }} />,
      onClick: handleDeleteOpen,
      color: 'error.main'
    }
  ]);

  const handleCopy = (option, type) => {
    let serverAddress = '';
    if (siteInfo?.server_address) {
      serverAddress = siteInfo.server_address;
    } else {
      serverAddress = window.location.host;
    }

    if (option.encode) {
      serverAddress = encodeURIComponent(serverAddress);
    }

    let url = option.url;

    if (option.key === 'next' && siteInfo?.chat_link) {
      url = siteInfo.chat_link + `/#/?settings={"key":"laisky-{key}","url":"{serverAddress}"}`;
    }

    const key = item.key;
    const text = replacePlaceholders(url, key, serverAddress);
    if (type === 'link') {
      window.open(text);
    } else {
      copy(text);
    }
    handleCloseMenu();
  };

  const copyItems = createMenu(
    COPY_OPTIONS.map((option) => ({
      text: option.text,
      icon: undefined,
      onClick: () => handleCopy(option, 'copy'),
      color: undefined
    }))
  );

  const linkItems = createMenu(
    COPY_OPTIONS.map((option) => ({
      text: option.text,
      icon: undefined,
      onClick: () => handleCopy(option, 'link'),
      color: undefined
    }))
  );

  return (
    <>
      <TableRow tabIndex={item.id}>
        <TableCell>{item.name}</TableCell>

        <TableCell>
          <Tooltip
            title={(() => {
              switch (statusSwitch) {
                case 1:
                  return '已启用';
                case 2:
                  return '已禁用';
                case 3:
                  return '已过期';
                case 4:
                  return '已耗尽';
                default:
                  return '未知';
              }
            })()}
            placement="top"
          >
            <TableSwitch
              id={`switch-${item.id}`}
              checked={statusSwitch === 1}
              onChange={handleStatus}
              // disabled={statusSwitch !== 1 && statusSwitch !== 2}
            />
          </Tooltip>
        </TableCell>

        <TableCell>{renderQuota(item.used_quota)}</TableCell>

        <TableCell>{item.unlimited_quota ? '无限制' : renderQuota(item.remain_quota, 2)}</TableCell>

        <TableCell>{timestamp2string(item.created_time)}</TableCell>

        <TableCell>{item.expired_time === -1 ? '永不过期' : timestamp2string(item.expired_time)}</TableCell>

        <TableCell>
          <Stack direction="row" spacing={1}>
            <ButtonGroup size="small" aria-label="split button">
              <Button
                color="primary"
                onClick={() => {
<<<<<<< HEAD
                  navigator.clipboard.writeText(`laisky-${item.key}`);
                  showSuccess('已复制到剪贴板！');
=======
                  copy(`sk-${item.key}`);
>>>>>>> 9321427c
                }}
              >
                复制
              </Button>
              <Button size="small" onClick={(e) => handleOpenMenu(e, 'copy')}>
                <IconCaretDownFilled size={'16px'} />
              </Button>
            </ButtonGroup>
            <ButtonGroup size="small" aria-label="split button">
              <Button color="primary" onClick={(e) => handleCopy(COPY_OPTIONS[0], 'link')}>
                聊天
              </Button>
              <Button size="small" onClick={(e) => handleOpenMenu(e, 'link')}>
                <IconCaretDownFilled size={'16px'} />
              </Button>
            </ButtonGroup>
            <IconButton onClick={(e) => handleOpenMenu(e, 'action')} sx={{ color: 'rgb(99, 115, 129)' }}>
              <IconDotsVertical />
            </IconButton>
          </Stack>
        </TableCell>
      </TableRow>
      <Popover
        open={!!open}
        anchorEl={open}
        onClose={handleCloseMenu}
        anchorOrigin={{ vertical: 'top', horizontal: 'left' }}
        transformOrigin={{ vertical: 'top', horizontal: 'right' }}
        PaperProps={{
          sx: { width: 140 }
        }}
      >
        {menuItems}
      </Popover>

      <Dialog open={openDelete} onClose={handleDeleteClose}>
        <DialogTitle>删除Token</DialogTitle>
        <DialogContent>
          <DialogContentText>是否删除Token {item.name}？</DialogContentText>
        </DialogContent>
        <DialogActions>
          <Button onClick={handleDeleteClose}>关闭</Button>
          <Button onClick={handleDelete} sx={{ color: 'error.main' }} autoFocus>
            删除
          </Button>
        </DialogActions>
      </Dialog>
    </>
  );
}

TokensTableRow.propTypes = {
  item: PropTypes.object,
  manageToken: PropTypes.func,
  handleOpenModal: PropTypes.func,
  setModalTokenId: PropTypes.func
};<|MERGE_RESOLUTION|>--- conflicted
+++ resolved
@@ -210,12 +210,7 @@
               <Button
                 color="primary"
                 onClick={() => {
-<<<<<<< HEAD
-                  navigator.clipboard.writeText(`laisky-${item.key}`);
-                  showSuccess('已复制到剪贴板！');
-=======
-                  copy(`sk-${item.key}`);
->>>>>>> 9321427c
+                  copy(`laisky-${item.key}`);
                 }}
               >
                 复制
