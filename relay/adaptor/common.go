--- conflicted
+++ resolved
@@ -1,29 +1,21 @@
 package adaptor
 
 import (
-<<<<<<< HEAD
 	"errors"
 	"fmt"
 	"io"
 	"net/http"
 	"strings"
-=======
-	"io"
-	"net/http"
->>>>>>> 726c34d1
 
 	"github.com/gin-gonic/gin"
 	"github.com/pkg/errors"
 	"github.com/songquanpeng/one-api/common/client"
 	"github.com/songquanpeng/one-api/common/ctxkey"
 	"github.com/songquanpeng/one-api/relay/meta"
-<<<<<<< HEAD
 )
 
 const (
 	extraRequestHeaderPrefix = "X-"
-=======
->>>>>>> 726c34d1
 )
 
 func SetupCommonRequestHeader(c *gin.Context, req *http.Request, meta *meta.Meta) {
