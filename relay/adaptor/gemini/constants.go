package gemini

import "github.com/songquanpeng/one-api/relay/billing/ratio"

// https://ai.google.dev/models/gemini

<<<<<<< HEAD
var gemini15FlashRatio = ratio.Ratio{
	Input:         0.075 * ratio.MILLI_USD,
	Output:        0.30 * ratio.MILLI_USD,
	LongThreshold: 128000,
	LongInput:     0.15 * ratio.MILLI_USD,
	LongOutput:    0.60 * ratio.MILLI_USD,
}

var gemini15ProRatio = ratio.Ratio{
	Input:         1.25 * ratio.MILLI_USD,
	Output:        5.00 * ratio.MILLI_USD,
	LongThreshold: 128000,
	LongInput:     2.50 * ratio.MILLI_USD,
	LongOutput:    10.00 * ratio.MILLI_USD,
}

var gemini10ProRatio = ratio.Ratio{
	Input:  0.50 * ratio.MILLI_USD,
	Output: 1.50 * ratio.MILLI_USD,
}

var gemini15Flash8bRatio = ratio.Ratio{
	Input:         0.0375 * ratio.MILLI_USD,
	Output:        0.15 * ratio.MILLI_USD,
	LongThreshold: 128000,
	LongInput:     0.075 * ratio.MILLI_USD,
	LongOutput:    0.30 * ratio.MILLI_USD,
}

// https://ai.google.dev/pricing
// https://ai.google.dev/gemini-api/docs/models/gemini
// https://cloud.google.com/vertex-ai/generative-ai/pricing?hl=zh-cn#google_models
var RatioMap = map[string]ratio.Ratio{
	"gemini-2.0-flash-exp":          {Input: 0.1, Output: 0.1}, // currently free of charge
	"gemini-2.0-flash-thinking-exp": {Input: 0.1, Output: 0.1}, // currently free of charge
	"gemini-1.5-flash":              gemini15FlashRatio,
	"gemini-1.5-flash-001":          gemini15FlashRatio,
	"gemini-1.5-flash-002":          gemini15FlashRatio,
	"gemini-1.5-pro":                gemini15ProRatio,
	"gemini-1.5-pro-001":            gemini15ProRatio,
	"gemini-1.5-pro-002":            gemini15ProRatio,
	"gemini-1.0-pro":                gemini10ProRatio,
	"gemini-1.0-pro-001":            gemini10ProRatio,
	"gemini-1.5-flash-8b":           gemini15Flash8bRatio,
	"gemini-1.5-flash-8b-001":       gemini15Flash8bRatio,
	"text-embedding-004":            {Input: 0.1, Output: 0.1}, // free of charge
=======
var ModelList = []string{
	"gemini-pro", "gemini-1.0-pro",
	"gemini-1.5-flash", "gemini-1.5-pro",
	"text-embedding-004", "aqa",
	"gemini-2.0-flash-exp",
	"gemini-2.0-flash-thinking-exp", "gemini-2.0-flash-thinking-exp-01-21",
>>>>>>> bc0c8090
}<|MERGE_RESOLUTION|>--- conflicted
+++ resolved
@@ -4,7 +4,6 @@
 
 // https://ai.google.dev/models/gemini
 
-<<<<<<< HEAD
 var gemini15FlashRatio = ratio.Ratio{
 	Input:         0.075 * ratio.MILLI_USD,
 	Output:        0.30 * ratio.MILLI_USD,
@@ -38,25 +37,18 @@
 // https://ai.google.dev/gemini-api/docs/models/gemini
 // https://cloud.google.com/vertex-ai/generative-ai/pricing?hl=zh-cn#google_models
 var RatioMap = map[string]ratio.Ratio{
-	"gemini-2.0-flash-exp":          {Input: 0.1, Output: 0.1}, // currently free of charge
-	"gemini-2.0-flash-thinking-exp": {Input: 0.1, Output: 0.1}, // currently free of charge
-	"gemini-1.5-flash":              gemini15FlashRatio,
-	"gemini-1.5-flash-001":          gemini15FlashRatio,
-	"gemini-1.5-flash-002":          gemini15FlashRatio,
-	"gemini-1.5-pro":                gemini15ProRatio,
-	"gemini-1.5-pro-001":            gemini15ProRatio,
-	"gemini-1.5-pro-002":            gemini15ProRatio,
-	"gemini-1.0-pro":                gemini10ProRatio,
-	"gemini-1.0-pro-001":            gemini10ProRatio,
-	"gemini-1.5-flash-8b":           gemini15Flash8bRatio,
-	"gemini-1.5-flash-8b-001":       gemini15Flash8bRatio,
-	"text-embedding-004":            {Input: 0.1, Output: 0.1}, // free of charge
-=======
-var ModelList = []string{
-	"gemini-pro", "gemini-1.0-pro",
-	"gemini-1.5-flash", "gemini-1.5-pro",
-	"text-embedding-004", "aqa",
-	"gemini-2.0-flash-exp",
-	"gemini-2.0-flash-thinking-exp", "gemini-2.0-flash-thinking-exp-01-21",
->>>>>>> bc0c8090
+	"gemini-2.0-flash-exp":                {Input: 0.1, Output: 0.1}, // currently free of charge
+	"gemini-2.0-flash-thinking-exp":       {Input: 0.1, Output: 0.1}, // currently free of charge
+	"gemini-2.0-flash-thinking-exp-01-21": {Input: 0.1, Output: 0.1}, // currently free of charge
+	"gemini-1.5-flash":                    gemini15FlashRatio,
+	"gemini-1.5-flash-001":                gemini15FlashRatio,
+	"gemini-1.5-flash-002":                gemini15FlashRatio,
+	"gemini-1.5-pro":                      gemini15ProRatio,
+	"gemini-1.5-pro-001":                  gemini15ProRatio,
+	"gemini-1.5-pro-002":                  gemini15ProRatio,
+	"gemini-1.0-pro":                      gemini10ProRatio,
+	"gemini-1.0-pro-001":                  gemini10ProRatio,
+	"gemini-1.5-flash-8b":                 gemini15Flash8bRatio,
+	"gemini-1.5-flash-8b-001":             gemini15Flash8bRatio,
+	"text-embedding-004":                  {Input: 0.1, Output: 0.1}, // free of charge
 }