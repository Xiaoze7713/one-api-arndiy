--- conflicted
+++ resolved
@@ -9,7 +9,6 @@
 	"strings"
 
 	"github.com/gin-gonic/gin"
-
 	"github.com/songquanpeng/one-api/common"
 	"github.com/songquanpeng/one-api/common/config"
 	"github.com/songquanpeng/one-api/common/helper"
@@ -33,12 +32,6 @@
 	"text":        "text/plain",
 }
 
-var toolChoiceTypeMap = map[string]string{
-	"none":     "NONE",
-	"auto":     "AUTO",
-	"required": "ANY",
-}
-
 // Setting safety to the lowest possible values since Gemini is already powerless enough
 func ConvertRequest(textRequest model.GeneralOpenAIRequest) *ChatRequest {
 	geminiRequest := ChatRequest{
@@ -97,24 +90,7 @@
 			},
 		}
 	}
-	if textRequest.ToolChoice != nil {
-		geminiRequest.ToolConfig = &ToolConfig{
-			FunctionCallingConfig: FunctionCallingConfig{
-				Mode: "auto",
-			},
-		}
-		switch mode := textRequest.ToolChoice.(type) {
-		case string:
-			geminiRequest.ToolConfig.FunctionCallingConfig.Mode = toolChoiceTypeMap[mode]
-		case map[string]interface{}:
-			geminiRequest.ToolConfig.FunctionCallingConfig.Mode = "ANY"
-			if fn, ok := mode["function"].(map[string]interface{}); ok {
-				if name, ok := fn["name"].(string); ok {
-					geminiRequest.ToolConfig.FunctionCallingConfig.AllowedFunctionNames = []string{name}
-				}
-			}
-		}
-	}
+	shouldAddDummyModelMessage := false
 	for _, message := range textRequest.Messages {
 		content := ChatContent{
 			Role: message.Role,
@@ -152,12 +128,8 @@
 		if content.Role == "assistant" {
 			content.Role = "model"
 		}
-		// Converting system prompt to SystemInstructions
+		// Converting system prompt to prompt from user for the same reason
 		if content.Role == "system" {
-<<<<<<< HEAD
-			geminiRequest.SystemInstruction = &content
-			continue
-=======
 			shouldAddDummyModelMessage = true
 			if IsModelSupportSystemInstruction(textRequest.Model) {
 				geminiRequest.SystemInstruction = &content
@@ -166,19 +138,22 @@
 			} else {
 				content.Role = "user"
 			}
->>>>>>> d70335ec
 		}
 
 		geminiRequest.Contents = append(geminiRequest.Contents, content)
-	}
-
-	// As of 2025-02-06, the newly released gemini 2.0 models do not support system_instruction,
-	// which can reasonably be considered a bug. Google may fix this issue in the future.
-	if geminiRequest.SystemInstruction != nil &&
-		strings.Contains(textRequest.Model, "-2.0") &&
-		textRequest.Model != "gemini-2.0-flash-exp" &&
-		textRequest.Model != "gemini-2.0-flash-thinking-exp-01-21" {
-		geminiRequest.SystemInstruction = nil
+
+		// If a system message is the last message, we need to add a dummy model message to make gemini happy
+		if shouldAddDummyModelMessage {
+			geminiRequest.Contents = append(geminiRequest.Contents, ChatContent{
+				Role: "model",
+				Parts: []Part{
+					{
+						Text: "Okay",
+					},
+				},
+			})
+			shouldAddDummyModelMessage = false
+		}
 	}
 
 	return &geminiRequest
@@ -216,16 +191,10 @@
 	if g == nil {
 		return ""
 	}
-	var builder strings.Builder
-	for _, candidate := range g.Candidates {
-		for idx, part := range candidate.Content.Parts {
-			if idx > 0 {
-				builder.WriteString("\n")
-			}
-			builder.WriteString(part.Text)
-		}
-	}
-	return builder.String()
+	if len(g.Candidates) > 0 && len(g.Candidates[0].Content.Parts) > 0 {
+		return g.Candidates[0].Content.Parts[0].Text
+	}
+	return ""
 }
 
 type ChatCandidate struct {
@@ -288,8 +257,8 @@
 				choice.Message.ToolCalls = getToolCalls(&candidate)
 			} else {
 				var builder strings.Builder
-				for idx, part := range candidate.Content.Parts {
-					if idx > 0 {
+				for _, part := range candidate.Content.Parts {
+					if i > 0 {
 						builder.WriteString("\n")
 					}
 					builder.WriteString(part.Text)
