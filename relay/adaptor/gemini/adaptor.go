--- conflicted
+++ resolved
@@ -24,7 +24,6 @@
 }
 
 func (a *Adaptor) GetRequestURL(meta *meta.Meta) (string, error) {
-<<<<<<< HEAD
 	var defaultVersion string
 	switch meta.ActualModelName {
 	case "gemini-2.0-flash-exp",
@@ -32,31 +31,22 @@
 		defaultVersion = "v1beta"
 	default:
 		defaultVersion = config.GeminiVersion
-=======
-	defaultVersion := config.GeminiVersion
-	if meta.ActualModelName == "gemini-2.0-flash-exp" {
-		defaultVersion = "v1beta"
->>>>>>> e9f117ff
 	}
 
 	version := helper.AssignOrDefault(meta.Config.APIVersion, defaultVersion)
 	action := ""
 	switch meta.Mode {
 	case relaymode.Embeddings:
-		action = "batchEmbedContents?"
+		action = "batchEmbedContents"
 	default:
-		action = "generateContent?"
+		action = "generateContent"
 	}
 
 	if meta.IsStream {
-		action = "streamGenerateContent?alt=sse&"
+		action = "streamGenerateContent?alt=sse"
 	}
 
-<<<<<<< HEAD
-	return fmt.Sprintf("%s/%s/models/%s:%skey=%s", meta.BaseURL, version, meta.ActualModelName, action, meta.APIKey), nil
-=======
 	return fmt.Sprintf("%s/%s/models/%s:%s", meta.BaseURL, version, meta.ActualModelName, action), nil
->>>>>>> e9f117ff
 }
 
 func (a *Adaptor) SetupRequestHeader(c *gin.Context, req *http.Request, meta *meta.Meta) error {
