--- conflicted
+++ resolved
@@ -13,7 +13,6 @@
 	"github.com/songquanpeng/one-api/relay/model"
 )
 
-<<<<<<< HEAD
 // https://cloud.google.com/vertex-ai/generative-ai/pricing?hl=zh-cn#claude-models
 var RatioMap = map[string]ratio.Ratio{
 	"claude-3-haiku@20240307":       {Input: 0.25 * ratio.MILLI_USD, Output: 1.25 * ratio.MILLI_USD},
@@ -22,15 +21,6 @@
 	"claude-3-5-sonnet@20240620":    {Input: 3 * ratio.MILLI_USD, Output: 15 * ratio.MILLI_USD},
 	"claude-3-5-sonnet-v2@20241022": {Input: 3 * ratio.MILLI_USD, Output: 15 * ratio.MILLI_USD},
 	"claude-3-5-haiku@20241022":     {Input: 0.80 * ratio.MILLI_USD, Output: 4 * ratio.MILLI_USD},
-=======
-var ModelList = []string{
-	"claude-3-haiku@20240307",
-	"claude-3-opus@20240229",
-	"claude-3-sonnet@20240229",
-	"claude-3-5-sonnet@20240620",
-	"claude-3-5-sonnet-v2@20241022",
-	"claude-3-5-haiku@20241022",
->>>>>>> bc0c8090
 }
 
 const anthropicVersion = "vertex-2023-10-16"
