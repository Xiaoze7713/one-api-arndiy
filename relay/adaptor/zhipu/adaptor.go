--- conflicted
+++ resolved
@@ -4,7 +4,6 @@
 	"errors"
 	"fmt"
 	"io"
-	"math"
 	"net/http"
 	"strings"
 
@@ -15,12 +14,6 @@
 	"github.com/songquanpeng/one-api/relay/meta"
 	"github.com/songquanpeng/one-api/relay/model"
 	"github.com/songquanpeng/one-api/relay/relaymode"
-<<<<<<< HEAD
-=======
-	"io"
-	"net/http"
-	"strings"
->>>>>>> 6ab87f8a
 )
 
 type Adaptor struct {
