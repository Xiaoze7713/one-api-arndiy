--- conflicted
+++ resolved
@@ -3,19 +3,14 @@
 import (
 	"bytes"
 	"encoding/json"
-<<<<<<< HEAD
-=======
-	"fmt"
-	"github.com/songquanpeng/one-api/common/config"
->>>>>>> 6ab87f8a
 	"io"
 	"net/http"
 
 	"github.com/Laisky/errors/v2"
 	"github.com/gin-gonic/gin"
+	"github.com/songquanpeng/one-api/common/config"
 	"github.com/songquanpeng/one-api/common/ctxkey"
 	"github.com/songquanpeng/one-api/common/logger"
-	"github.com/songquanpeng/one-api/model"
 	"github.com/songquanpeng/one-api/relay"
 	"github.com/songquanpeng/one-api/relay/adaptor"
 	"github.com/songquanpeng/one-api/relay/adaptor/openai"
@@ -95,32 +90,12 @@
 	}
 
 	// post-consume quota
-<<<<<<< HEAD
-	go func() {
-		quota := postConsumeQuota(c, usage, meta, textRequest, ratio, preConsumedQuota, modelRatio, groupRatio)
-		docu := model.NewUserRequestCost(
-			c.GetInt(ctxkey.Id),
-			c.GetString(ctxkey.RequestId),
-			quota,
-		)
-		if err = docu.Insert(); err != nil {
-			logger.Errorf(c, "insert user request cost failed: %+v", err)
-		}
-	}()
-
+	go postConsumeQuota(ctx, usage, meta, textRequest, ratio, preConsumedQuota, modelRatio, groupRatio, systemPromptReset)
 	return nil
 }
 
 func getRequestBody(c *gin.Context, meta *meta.Meta, textRequest *relaymodel.GeneralOpenAIRequest, adaptor adaptor.Adaptor) (io.Reader, error) {
-	if meta.APIType == apitype.OpenAI && meta.OriginModelName == meta.ActualModelName && meta.ChannelType != channeltype.Baichuan {
-=======
-	go postConsumeQuota(ctx, usage, meta, textRequest, ratio, preConsumedQuota, modelRatio, groupRatio, systemPromptReset)
-	return nil
-}
-
-func getRequestBody(c *gin.Context, meta *meta.Meta, textRequest *model.GeneralOpenAIRequest, adaptor adaptor.Adaptor) (io.Reader, error) {
 	if !config.EnforceIncludeUsage && meta.APIType == apitype.OpenAI && meta.OriginModelName == meta.ActualModelName && meta.ChannelType != channeltype.Baichuan {
->>>>>>> 6ab87f8a
 		// no need to convert request for openai
 		return c.Request.Body, nil
 	}
