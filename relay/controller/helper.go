--- conflicted
+++ resolved
@@ -97,22 +97,13 @@
 	return preConsumedQuota, nil
 }
 
-<<<<<<< HEAD
-func postConsumeQuota(ctx context.Context, usage *relaymodel.Usage, meta *meta.Meta, textRequest *relaymodel.GeneralOpenAIRequest, ratio billingratio.Ratio, preConsumedQuota int64, groupRatio float64, systemPromptReset bool) {
-=======
-func postConsumeQuota(ctx context.Context, usage *relaymodel.Usage, meta *meta.Meta, textRequest *relaymodel.GeneralOpenAIRequest, ratio float64, preConsumedQuota int64, modelRatio float64, groupRatio float64, systemPromptReset bool) (quota int64) {
->>>>>>> bc0c8090
+func postConsumeQuota(ctx context.Context, usage *relaymodel.Usage, meta *meta.Meta, textRequest *relaymodel.GeneralOpenAIRequest, ratio billingratio.Ratio, preConsumedQuota int64, groupRatio float64, systemPromptReset bool) (quota int64) {
 	if usage == nil {
 		logger.Error(ctx, "usage is nil, which is unexpected")
 		return
 	}
-<<<<<<< HEAD
-	var quota int64
+
 	// use meta.OriginalModelName instead of mapped model name, which may named randomly in azure
-=======
-
-	completionRatio := billingratio.GetCompletionRatio(textRequest.Model, meta.ChannelType)
->>>>>>> bc0c8090
 	promptTokens := usage.PromptTokens
 	completionTokens := usage.CompletionTokens
 	promptRatio := ratio.Input
@@ -145,15 +136,10 @@
 	}
 	var extraLog string
 	if systemPromptReset {
-		extraLog = " （NoteSystemPrompt词已被重置）"
-	}
-<<<<<<< HEAD
-	logContent := fmt.Sprintf("模型倍率 %.2f，分组倍率 %.2f，补全倍率 %.2f%s", promptRatio, groupRatio, completionRatio/promptRatio, extraLog)
+		extraLog = " （NoteSystemPrompt has been reset）"
+	}
+	logContent := fmt.Sprintf("model rate %.2f, group rate %.2f, completion rate %.2f%s", promptRatio, groupRatio, completionRatio/promptRatio, extraLog)
 	model.RecordConsumeLog(ctx, meta.UserId, meta.ChannelId, promptTokens, completionTokens, meta.OriginModelName, meta.TokenName, quota, logContent)
-=======
-	logContent := fmt.Sprintf("model rate %.2f, group rate %.2f, completion rate %.2f%s", modelRatio, groupRatio, completionRatio, extraLog)
-	model.RecordConsumeLog(ctx, meta.UserId, meta.ChannelId, promptTokens, completionTokens, textRequest.Model, meta.TokenName, quota, logContent)
->>>>>>> bc0c8090
 	model.UpdateUserUsedQuotaAndRequestCount(meta.UserId, quota)
 	model.UpdateChannelUsedQuota(meta.ChannelId, quota)
 
