package controller

import (
	"bytes"
	"context"
	"encoding/json"
	"fmt"
	"io"
	"net/http"
	"strings"

	"github.com/gin-gonic/gin"
	"github.com/pkg/errors"
	"github.com/songquanpeng/one-api/common"
	"github.com/songquanpeng/one-api/common/ctxkey"
	"github.com/songquanpeng/one-api/common/logger"
	"github.com/songquanpeng/one-api/model"
	"github.com/songquanpeng/one-api/relay"
	"github.com/songquanpeng/one-api/relay/adaptor/openai"
	"github.com/songquanpeng/one-api/relay/adaptor/replicate"
	billingratio "github.com/songquanpeng/one-api/relay/billing/ratio"
	"github.com/songquanpeng/one-api/relay/channeltype"
	metalib "github.com/songquanpeng/one-api/relay/meta"
	relaymodel "github.com/songquanpeng/one-api/relay/model"
)

func getImageRequest(c *gin.Context, _ int) (*relaymodel.ImageRequest, error) {
	imageRequest := &relaymodel.ImageRequest{}
	err := common.UnmarshalBodyReusable(c, imageRequest)
	if err != nil {
		return nil, errors.WithStack(err)
	}
	if imageRequest.N == 0 {
		imageRequest.N = 1
	}
	if imageRequest.Size == "" {
		imageRequest.Size = "1024x1024"
	}
	if imageRequest.Model == "" {
		imageRequest.Model = "dall-e-2"
	}
	return imageRequest, nil
}

func isValidImageSize(model string, size string) bool {
	if model == "cogview-3" || billingratio.ImageSizeRatios[model] == nil {
		return true
	}
	_, ok := billingratio.ImageSizeRatios[model][size]
	return ok
}

func isValidImagePromptLength(model string, promptLength int) bool {
	maxPromptLength, ok := billingratio.ImagePromptLengthLimitations[model]
	return !ok || promptLength <= maxPromptLength
}

func isWithinRange(element string, value int) bool {
	amounts, ok := billingratio.ImageGenerationAmounts[element]
	return !ok || (value >= amounts[0] && value <= amounts[1])
}

func getImageSizeRatio(model string, size string) float64 {
	if ratio, ok := billingratio.ImageSizeRatios[model][size]; ok {
		return ratio
	}
	return 1
}

func validateImageRequest(imageRequest *relaymodel.ImageRequest, _ *metalib.Meta) *relaymodel.ErrorWithStatusCode {
	// check prompt length
	if imageRequest.Prompt == "" {
		return openai.ErrorWrapper(errors.New("prompt is required"), "prompt_missing", http.StatusBadRequest)
	}

	// model validation
	if !isValidImageSize(imageRequest.Model, imageRequest.Size) {
		return openai.ErrorWrapper(errors.New("size not supported for this image model"), "size_not_supported", http.StatusBadRequest)
	}

	if !isValidImagePromptLength(imageRequest.Model, len(imageRequest.Prompt)) {
		return openai.ErrorWrapper(errors.New("prompt is too long"), "prompt_too_long", http.StatusBadRequest)
	}

	// Number of generated images validation
	if !isWithinRange(imageRequest.Model, imageRequest.N) {
		return openai.ErrorWrapper(errors.New("invalid value of n"), "n_not_within_range", http.StatusBadRequest)
	}
	return nil
}

func getImageCostRatio(imageRequest *relaymodel.ImageRequest) (float64, error) {
	if imageRequest == nil {
		return 0, errors.New("imageRequest is nil")
	}
	imageCostRatio := getImageSizeRatio(imageRequest.Model, imageRequest.Size)
	if imageRequest.Quality == "hd" && imageRequest.Model == "dall-e-3" {
		if imageRequest.Size == "1024x1024" {
			imageCostRatio *= 2
		} else {
			imageCostRatio *= 1.5
		}
	}
	return imageCostRatio, nil
}

func RelayImageHelper(c *gin.Context, relayMode int) *relaymodel.ErrorWithStatusCode {
	ctx := c.Request.Context()
	meta := metalib.GetByContext(c)
	imageRequest, err := getImageRequest(c, meta.Mode)
	if err != nil {
		logger.Errorf(ctx, "getImageRequest failed: %s", err.Error())
		return openai.ErrorWrapper(err, "invalid_image_request", http.StatusBadRequest)
	}

	// map model name
	var isModelMapped bool
	meta.OriginModelName = imageRequest.Model
	imageRequest.Model = meta.ActualModelName
	isModelMapped = meta.OriginModelName != meta.ActualModelName
	meta.ActualModelName = imageRequest.Model
	metalib.Set2Context(c, meta)

	// model validation
	bizErr := validateImageRequest(imageRequest, meta)
	if bizErr != nil {
		return bizErr
	}

	imageCostRatio, err := getImageCostRatio(imageRequest)
	if err != nil {
		return openai.ErrorWrapper(err, "get_image_cost_ratio_failed", http.StatusInternalServerError)
	}

	imageModel := imageRequest.Model
	// Convert the original image model
	imageRequest.Model = metalib.GetMappedModelName(imageRequest.Model, billingratio.ImageOriginModelName)
	c.Set("response_format", imageRequest.ResponseFormat)

	var requestBody io.Reader
	if strings.ToLower(c.GetString(ctxkey.ContentType)) == "application/json" &&
		isModelMapped || meta.ChannelType == channeltype.Azure { // make Azure channel request body
		jsonStr, err := json.Marshal(imageRequest)
		if err != nil {
			return openai.ErrorWrapper(err, "marshal_image_request_failed", http.StatusInternalServerError)
		}
		requestBody = bytes.NewBuffer(jsonStr)
	} else {
		requestBody = c.Request.Body
	}

	adaptor := relay.GetAdaptor(meta.APIType)
	if adaptor == nil {
		return openai.ErrorWrapper(fmt.Errorf("invalid api type: %d", meta.APIType), "invalid_api_type", http.StatusBadRequest)
	}
	adaptor.Init(meta)

	// these adaptors need to convert the request
	switch meta.ChannelType {
	case channeltype.Zhipu,
		channeltype.Ali,
		channeltype.VertextAI,
		channeltype.Baidu:
		finalRequest, err := adaptor.ConvertImageRequest(c, imageRequest)
		if err != nil {
			return openai.ErrorWrapper(err, "convert_image_request_failed", http.StatusInternalServerError)
		}
		jsonStr, err := json.Marshal(finalRequest)
		if err != nil {
			return openai.ErrorWrapper(err, "marshal_image_request_failed", http.StatusInternalServerError)
		}
		requestBody = bytes.NewBuffer(jsonStr)
	case channeltype.Replicate:
		finalRequest, err := replicate.ConvertImageRequest(c, imageRequest)
		if err != nil {
			return openai.ErrorWrapper(err, "convert_image_request_failed", http.StatusInternalServerError)
		}
		jsonStr, err := json.Marshal(finalRequest)
		if err != nil {
			return openai.ErrorWrapper(err, "marshal_image_request_failed", http.StatusInternalServerError)
		}
		requestBody = bytes.NewBuffer(jsonStr)
	}

	modelRatio := billingratio.GetModelRatio(imageModel, meta.ChannelType)
	// groupRatio := billingratio.GetGroupRatio(meta.Group)
	groupRatio := c.GetFloat64(ctxkey.ChannelRatio)

	ratio := modelRatio * groupRatio
	userQuota, err := model.CacheGetUserQuota(ctx, meta.UserId)

	var quota int64
	switch meta.ChannelType {
	case channeltype.Replicate:
		// replicate always return 1 image
		quota = int64(ratio * imageCostRatio * 1000)
	default:
		quota = int64(ratio*imageCostRatio*1000) * int64(imageRequest.N)
	}

	if userQuota-quota < 0 {
		return openai.ErrorWrapper(errors.New("user quota is not enough"), "insufficient_user_quota", http.StatusForbidden)
	}

	// do request
	resp, err := adaptor.DoRequest(c, meta, requestBody)
	if err != nil {
		logger.Errorf(ctx, "DoRequest failed: %s", err.Error())
		return openai.ErrorWrapper(err, "do_request_failed", http.StatusInternalServerError)
	}

	defer func(ctx context.Context) {
		if resp != nil &&
			resp.StatusCode != http.StatusCreated && // replicate returns 201
			resp.StatusCode != http.StatusOK {
			return
		}

		err := model.PostConsumeTokenQuota(meta.TokenId, quota)
		if err != nil {
			logger.SysError("error consuming token remain quota: " + err.Error())
		}
		err = model.CacheUpdateUserQuota(ctx, meta.UserId)
		if err != nil {
			logger.SysError("error update user quota cache: " + err.Error())
		}
		if quota >= 0 {
			tokenName := c.GetString(ctxkey.TokenName)
<<<<<<< HEAD
			logContent := fmt.Sprintf("model rate %.2f, group rate %.2f", modelRatio, groupRatio)
			model.RecordConsumeLog(ctx, meta.UserId, meta.ChannelId, 0, 0, imageRequest.Model, tokenName, quota, logContent)
=======
			logContent := fmt.Sprintf("倍率：%.2f × %.2f", modelRatio, groupRatio)
			model.RecordConsumeLog(ctx, &model.Log{
				UserId:           meta.UserId,
				ChannelId:        meta.ChannelId,
				PromptTokens:     0,
				CompletionTokens: 0,
				ModelName:        imageRequest.Model,
				TokenName:        tokenName,
				Quota:            int(quota),
				Content:          logContent,
			})
>>>>>>> 93ce6c4c
			model.UpdateUserUsedQuotaAndRequestCount(meta.UserId, quota)
			channelId := c.GetInt(ctxkey.ChannelId)
			model.UpdateChannelUsedQuota(channelId, quota)

			// also update user request cost
			docu := model.NewUserRequestCost(
				c.GetInt(ctxkey.Id),
				c.GetString(ctxkey.RequestId),
				quota,
			)
			if err = docu.Insert(); err != nil {
				logger.Errorf(c, "insert user request cost failed: %+v", err)
			}
		}
	}(c.Request.Context())

	// do response
	_, respErr := adaptor.DoResponse(c, resp, meta)
	if respErr != nil {
		logger.Errorf(ctx, "respErr is not nil: %+v", respErr)
		return respErr
	}

	return nil
}<|MERGE_RESOLUTION|>--- conflicted
+++ resolved
@@ -226,11 +226,7 @@
 		}
 		if quota >= 0 {
 			tokenName := c.GetString(ctxkey.TokenName)
-<<<<<<< HEAD
 			logContent := fmt.Sprintf("model rate %.2f, group rate %.2f", modelRatio, groupRatio)
-			model.RecordConsumeLog(ctx, meta.UserId, meta.ChannelId, 0, 0, imageRequest.Model, tokenName, quota, logContent)
-=======
-			logContent := fmt.Sprintf("倍率：%.2f × %.2f", modelRatio, groupRatio)
 			model.RecordConsumeLog(ctx, &model.Log{
 				UserId:           meta.UserId,
 				ChannelId:        meta.ChannelId,
@@ -241,7 +237,6 @@
 				Quota:            int(quota),
 				Content:          logContent,
 			})
->>>>>>> 93ce6c4c
 			model.UpdateUserUsedQuotaAndRequestCount(meta.UserId, quota)
 			channelId := c.GetInt(ctxkey.ChannelId)
 			model.UpdateChannelUsedQuota(channelId, quota)
