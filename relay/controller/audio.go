package controller

import (
	"bufio"
	"bytes"
	"context"
	"encoding/json"
	"fmt"
	"io"
	"net/http"
	"strings"

<<<<<<< HEAD
	"github.com/Laisky/errors/v2"
=======
>>>>>>> 720fe2df
	"github.com/gin-gonic/gin"
	"github.com/songquanpeng/one-api/common"
	"github.com/songquanpeng/one-api/common/client"
	"github.com/songquanpeng/one-api/common/config"
	"github.com/songquanpeng/one-api/common/ctxkey"
	"github.com/songquanpeng/one-api/common/logger"
	"github.com/songquanpeng/one-api/model"
	"github.com/songquanpeng/one-api/relay/adaptor/openai"
	"github.com/songquanpeng/one-api/relay/billing"
	billingratio "github.com/songquanpeng/one-api/relay/billing/ratio"
	"github.com/songquanpeng/one-api/relay/channeltype"
	"github.com/songquanpeng/one-api/relay/meta"
	relaymodel "github.com/songquanpeng/one-api/relay/model"
	"github.com/songquanpeng/one-api/relay/relaymode"
)

func RelayAudioHelper(c *gin.Context, relayMode int) *relaymodel.ErrorWithStatusCode {
	ctx := c.Request.Context()
	meta := meta.GetByContext(c)
	audioModel := "whisper-1"

	tokenId := c.GetInt(ctxkey.TokenId)
	channelType := c.GetInt(ctxkey.Channel)
	channelId := c.GetInt(ctxkey.ChannelId)
	userId := c.GetInt(ctxkey.Id)
	// group := c.GetString(ctxkey.Group)
	tokenName := c.GetString(ctxkey.TokenName)

	var ttsRequest openai.TextToSpeechRequest
	if relayMode == relaymode.AudioSpeech {
		// Read JSON
		err := common.UnmarshalBodyReusable(c, &ttsRequest)
		// Check if JSON is valid
		if err != nil {
			return openai.ErrorWrapper(err, "invalid_json", http.StatusBadRequest)
		}
		audioModel = ttsRequest.Model
		// Check if text is too long 4096
		if len(ttsRequest.Input) > 4096 {
			return openai.ErrorWrapper(errors.New("input is too long (over 4096 characters)"), "text_too_long", http.StatusBadRequest)
		}
	}

<<<<<<< HEAD
	modelRatio := billingratio.GetModelRatio(audioModel)
	// groupRatio := billingratio.GetGroupRatio(group)
	groupRatio := c.GetFloat64(ctxkey.ChannelRatio) // get minimal ratio from multiple groups

=======
	modelRatio := billingratio.GetModelRatio(audioModel, channelType)
	groupRatio := billingratio.GetGroupRatio(group)
>>>>>>> 720fe2df
	ratio := modelRatio * groupRatio
	var quota int64
	var preConsumedQuota int64
	switch relayMode {
	case relaymode.AudioSpeech:
		preConsumedQuota = int64(float64(len(ttsRequest.Input)) * ratio)
		quota = preConsumedQuota
	default:
		preConsumedQuota = int64(float64(config.PreConsumedQuota) * ratio)
	}
	userQuota, err := model.CacheGetUserQuota(ctx, userId)
	if err != nil {
		return openai.ErrorWrapper(err, "get_user_quota_failed", http.StatusInternalServerError)
	}

	// Check if user quota is enough
	if userQuota-preConsumedQuota < 0 {
		return openai.ErrorWrapper(errors.New("user quota is not enough"), "insufficient_user_quota", http.StatusForbidden)
	}
	err = model.CacheDecreaseUserQuota(userId, preConsumedQuota)
	if err != nil {
		return openai.ErrorWrapper(err, "decrease_user_quota_failed", http.StatusInternalServerError)
	}
	if userQuota > 100*preConsumedQuota {
		// in this case, we do not pre-consume quota
		// because the user has enough quota
		preConsumedQuota = 0
	}
	if preConsumedQuota > 0 {
		err := model.PreConsumeTokenQuota(tokenId, preConsumedQuota)
		if err != nil {
			return openai.ErrorWrapper(err, "pre_consume_token_quota_failed", http.StatusForbidden)
		}
	}
	succeed := false
	defer func() {
		if succeed {
			return
		}
		if preConsumedQuota > 0 {
			// we need to roll back the pre-consumed quota
			defer func(ctx context.Context) {
				go func() {
					// negative means add quota back for token & user
					err := model.PostConsumeTokenQuota(tokenId, -preConsumedQuota)
					if err != nil {
						logger.Error(ctx, fmt.Sprintf("error rollback pre-consumed quota: %s", err.Error()))
					}
				}()
			}(c.Request.Context())
		}
	}()

	// map model name
	modelMapping := c.GetString(ctxkey.ModelMapping)
	if modelMapping != "" {
		modelMap := make(map[string]string)
		err := json.Unmarshal([]byte(modelMapping), &modelMap)
		if err != nil {
			return openai.ErrorWrapper(err, "unmarshal_model_mapping_failed", http.StatusInternalServerError)
		}
		if modelMap[audioModel] != "" {
			audioModel = modelMap[audioModel]
		}
	}

	baseURL := channeltype.ChannelBaseURLs[channelType]
	requestURL := c.Request.URL.String()
	if c.GetString(ctxkey.BaseURL) != "" {
		baseURL = c.GetString(ctxkey.BaseURL)
	}

	fullRequestURL := openai.GetFullRequestURL(baseURL, requestURL, channelType)
	if channelType == channeltype.Azure {
		apiVersion := meta.Config.APIVersion
		if relayMode == relaymode.AudioTranscription {
			// https://learn.microsoft.com/en-us/azure/ai-services/openai/whisper-quickstart?tabs=command-line#rest-api
			fullRequestURL = fmt.Sprintf("%s/openai/deployments/%s/audio/transcriptions?api-version=%s", baseURL, audioModel, apiVersion)
		} else if relayMode == relaymode.AudioSpeech {
			// https://learn.microsoft.com/en-us/azure/ai-services/openai/text-to-speech-quickstart?tabs=command-line#rest-api
			fullRequestURL = fmt.Sprintf("%s/openai/deployments/%s/audio/speech?api-version=%s", baseURL, audioModel, apiVersion)
		}
	}

	requestBody := &bytes.Buffer{}
	_, err = io.Copy(requestBody, c.Request.Body)
	if err != nil {
		return openai.ErrorWrapper(err, "new_request_body_failed", http.StatusInternalServerError)
	}
	c.Request.Body = io.NopCloser(bytes.NewBuffer(requestBody.Bytes()))
	responseFormat := c.DefaultPostForm("response_format", "json")

	req, err := http.NewRequest(c.Request.Method, fullRequestURL, requestBody)
	if err != nil {
		return openai.ErrorWrapper(err, "new_request_failed", http.StatusInternalServerError)
	}

	if (relayMode == relaymode.AudioTranscription || relayMode == relaymode.AudioSpeech) && channelType == channeltype.Azure {
		// https://learn.microsoft.com/en-us/azure/ai-services/openai/whisper-quickstart?tabs=command-line#rest-api
		apiKey := c.Request.Header.Get("Authorization")
		apiKey = strings.TrimPrefix(apiKey, "Bearer ")
		req.Header.Set("api-key", apiKey)
		req.ContentLength = c.Request.ContentLength
	} else {
		req.Header.Set("Authorization", c.Request.Header.Get("Authorization"))
	}
	req.Header.Set("Content-Type", c.Request.Header.Get("Content-Type"))
	req.Header.Set("Accept", c.Request.Header.Get("Accept"))

	resp, err := client.HTTPClient.Do(req)
	if err != nil {
		return openai.ErrorWrapper(err, "do_request_failed", http.StatusInternalServerError)
	}

	err = req.Body.Close()
	if err != nil {
		return openai.ErrorWrapper(err, "close_request_body_failed", http.StatusInternalServerError)
	}
	err = c.Request.Body.Close()
	if err != nil {
		return openai.ErrorWrapper(err, "close_request_body_failed", http.StatusInternalServerError)
	}

	if relayMode != relaymode.AudioSpeech {
		responseBody, err := io.ReadAll(resp.Body)
		if err != nil {
			return openai.ErrorWrapper(err, "read_response_body_failed", http.StatusInternalServerError)
		}
		err = resp.Body.Close()
		if err != nil {
			return openai.ErrorWrapper(err, "close_response_body_failed", http.StatusInternalServerError)
		}

		var openAIErr openai.SlimTextResponse
		if err = json.Unmarshal(responseBody, &openAIErr); err == nil {
			if openAIErr.Error.Message != "" {
				return openai.ErrorWrapper(errors.Errorf("type %s, code %v, message %s", openAIErr.Error.Type, openAIErr.Error.Code, openAIErr.Error.Message), "request_error", http.StatusInternalServerError)
			}
		}

		var text string
		switch responseFormat {
		case "json":
			text, err = getTextFromJSON(responseBody)
		case "text":
			text, err = getTextFromText(responseBody)
		case "srt":
			text, err = getTextFromSRT(responseBody)
		case "verbose_json":
			text, err = getTextFromVerboseJSON(responseBody)
		case "vtt":
			text, err = getTextFromVTT(responseBody)
		default:
			return openai.ErrorWrapper(errors.New("unexpected_response_format"), "unexpected_response_format", http.StatusInternalServerError)
		}
		if err != nil {
			return openai.ErrorWrapper(err, "get_text_from_body_err", http.StatusInternalServerError)
		}
		quota = int64(openai.CountTokenText(text, audioModel))
		resp.Body = io.NopCloser(bytes.NewBuffer(responseBody))
	}
	if resp.StatusCode != http.StatusOK {
		return RelayErrorHandler(resp)
	}
	succeed = true
	quotaDelta := quota - preConsumedQuota
	defer func(ctx context.Context) {
		go billing.PostConsumeQuota(ctx, tokenId, quotaDelta, quota, userId, channelId, modelRatio, groupRatio, audioModel, tokenName)
	}(c.Request.Context())

	for k, v := range resp.Header {
		c.Writer.Header().Set(k, v[0])
	}
	c.Writer.WriteHeader(resp.StatusCode)

	_, err = io.Copy(c.Writer, resp.Body)
	if err != nil {
		return openai.ErrorWrapper(err, "copy_response_body_failed", http.StatusInternalServerError)
	}
	err = resp.Body.Close()
	if err != nil {
		return openai.ErrorWrapper(err, "close_response_body_failed", http.StatusInternalServerError)
	}
	return nil
}

func getTextFromVTT(body []byte) (string, error) {
	return getTextFromSRT(body)
}

func getTextFromVerboseJSON(body []byte) (string, error) {
	var whisperResponse openai.WhisperVerboseJSONResponse
	if err := json.Unmarshal(body, &whisperResponse); err != nil {
		return "", errors.Wrap(err, "unmarshal_response_body_failed")
	}

	return whisperResponse.Text, nil
}

func getTextFromSRT(body []byte) (string, error) {
	scanner := bufio.NewScanner(strings.NewReader(string(body)))
	var builder strings.Builder
	var textLine bool
	for scanner.Scan() {
		line := scanner.Text()
		if textLine {
			builder.WriteString(line)
			textLine = false
			continue
		} else if strings.Contains(line, "-->") {
			textLine = true
			continue
		}
	}
	if err := scanner.Err(); err != nil {
		return "", err
	}
	return builder.String(), nil
}

func getTextFromText(body []byte) (string, error) {
	return strings.TrimSuffix(string(body), "\n"), nil
}

func getTextFromJSON(body []byte) (string, error) {
	var whisperResponse openai.WhisperJSONResponse
	if err := json.Unmarshal(body, &whisperResponse); err != nil {
		return "", errors.Wrap(err, "unmarshal_response_body_failed")
	}
	return whisperResponse.Text, nil
}<|MERGE_RESOLUTION|>--- conflicted
+++ resolved
@@ -10,10 +10,7 @@
 	"net/http"
 	"strings"
 
-<<<<<<< HEAD
 	"github.com/Laisky/errors/v2"
-=======
->>>>>>> 720fe2df
 	"github.com/gin-gonic/gin"
 	"github.com/songquanpeng/one-api/common"
 	"github.com/songquanpeng/one-api/common/client"
@@ -57,15 +54,9 @@
 		}
 	}
 
-<<<<<<< HEAD
-	modelRatio := billingratio.GetModelRatio(audioModel)
+	modelRatio := billingratio.GetModelRatio(audioModel, channelType)
 	// groupRatio := billingratio.GetGroupRatio(group)
-	groupRatio := c.GetFloat64(ctxkey.ChannelRatio) // get minimal ratio from multiple groups
-
-=======
-	modelRatio := billingratio.GetModelRatio(audioModel, channelType)
-	groupRatio := billingratio.GetGroupRatio(group)
->>>>>>> 720fe2df
+	groupRatio := c.GetFloat64(ctxkey.ChannelRatio)
 	ratio := modelRatio * groupRatio
 	var quota int64
 	var preConsumedQuota int64
