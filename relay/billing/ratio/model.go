package ratio

import (
	"encoding/json"
	"fmt"
	"strings"

	"github.com/songquanpeng/one-api/common/logger"
)

const (
	USD2RMB   = 7
	USD       = 500 // $0.002 = 1 -> $1 = 500
	MILLI_USD = 1.0 / 1000 * USD
	RMB       = USD / USD2RMB
)

// ModelRatio
// https://platform.openai.com/docs/models/model-endpoint-compatibility
// https://cloud.baidu.com/doc/WENXINWORKSHOP/s/Blfmc9dlf
// https://openai.com/pricing
// 1 === $0.002 / 1K tokens
// 1 === ￥0.014 / 1k tokens
var ModelRatio = map[string]float64{
	// https://openai.com/pricing
	"gpt-4":                  15,
	"gpt-4-0314":             15,
	"gpt-4-0613":             15,
	"gpt-4-32k":              30,
	"gpt-4-32k-0314":         30,
	"gpt-4-32k-0613":         30,
	"gpt-4-1106-preview":     5,     // $0.01 / 1K tokens
	"gpt-4-0125-preview":     5,     // $0.01 / 1K tokens
	"gpt-4-turbo-preview":    5,     // $0.01 / 1K tokens
	"gpt-4-turbo":            5,     // $0.01 / 1K tokens
	"gpt-4-turbo-2024-04-09": 5,     // $0.01 / 1K tokens
	"gpt-4o":                 2.5,   // $0.005 / 1K tokens
	"chatgpt-4o-latest":      2.5,   // $0.005 / 1K tokens
	"gpt-4o-2024-05-13":      2.5,   // $0.005 / 1K tokens
	"gpt-4o-2024-08-06":      1.25,  // $0.0025 / 1K tokens
	"gpt-4o-2024-11-20":      1.25,  // $0.0025 / 1K tokens
	"gpt-4o-mini":            0.075, // $0.00015 / 1K tokens
	"gpt-4o-mini-2024-07-18": 0.075, // $0.00015 / 1K tokens
	"gpt-4-vision-preview":   5,     // $0.01 / 1K tokens
	// Audio billing will mix text and audio tokens, the unit price is different.
	// Here records the cost of text, the cost multiplier of audio
	// relative to text is in AudioRatio
	"gpt-4o-audio-preview":            1.25, // $0.0025 / 1K tokens
	"gpt-4o-audio-preview-2024-12-17": 1.25, // $0.0025 / 1K tokens
	"gpt-4o-audio-preview-2024-10-01": 1.25, // $0.0025 / 1K tokens
	"gpt-3.5-turbo":                   0.25, // $0.0005 / 1K tokens
	"gpt-3.5-turbo-0301":              0.75,
	"gpt-3.5-turbo-0613":              0.75,
	"gpt-3.5-turbo-16k":               1.5, // $0.003 / 1K tokens
	"gpt-3.5-turbo-16k-0613":          1.5,
	"gpt-3.5-turbo-instruct":          0.75, // $0.0015 / 1K tokens
	"gpt-3.5-turbo-1106":              0.5,  // $0.001 / 1K tokens
	"gpt-3.5-turbo-0125":              0.25, // $0.0005 / 1K tokens
	"o1":                              7.5,  // $15.00 / 1M input tokens
	"o1-2024-12-17":                   7.5,
	"o1-preview":                      7.5, // $15.00 / 1M input tokens
	"o1-preview-2024-09-12":           7.5,
	"o1-mini":                         1.5, // $3.00 / 1M input tokens
	"o1-mini-2024-09-12":              1.5,
	"davinci-002":                     1,   // $0.002 / 1K tokens
	"babbage-002":                     0.2, // $0.0004 / 1K tokens
	"text-ada-001":                    0.2,
	"text-babbage-001":                0.25,
	"text-curie-001":                  1,
	"text-davinci-002":                10,
	"text-davinci-003":                10,
	"text-davinci-edit-001":           10,
	"code-davinci-edit-001":           10,
	"whisper-1":                       15,
	"tts-1":                           7.5, // $0.015 / 1K characters
	"tts-1-1106":                      7.5,
	"tts-1-hd":                        15, // $0.030 / 1K characters
	"tts-1-hd-1106":                   15,
	"davinci":                         10,
	"curie":                           10,
	"babbage":                         10,
	"ada":                             10,
	"text-embedding-ada-002":          0.05,
	"text-embedding-3-small":          0.01,
	"text-embedding-3-large":          0.065,
	"text-search-ada-doc-001":         10,
	"text-moderation-stable":          0.1,
	"text-moderation-latest":          0.1,
	"dall-e-2":                        0.02 * USD, // $0.016 - $0.020 / image
	"dall-e-3":                        0.04 * USD, // $0.040 - $0.120 / image
	// https://www.anthropic.com/api#pricing
	"claude-instant-1.2":         0.8 / 1000 * USD,
	"claude-2.0":                 8.0 / 1000 * USD,
	"claude-2.1":                 8.0 / 1000 * USD,
	"claude-3-haiku-20240307":    0.25 / 1000 * USD,
	"claude-3-5-haiku-20241022":  1.0 / 1000 * USD,
	"claude-3-sonnet-20240229":   3.0 / 1000 * USD,
	"claude-3-5-sonnet-20240620": 3.0 / 1000 * USD,
	"claude-3-5-sonnet-20241022": 3.0 / 1000 * USD,
	"claude-3-opus-20240229":     15.0 / 1000 * USD,
	// https://cloud.baidu.com/doc/WENXINWORKSHOP/s/hlrk4akp7
	"ERNIE-4.0-8K":       0.120 * RMB,
	"ERNIE-3.5-8K":       0.012 * RMB,
	"ERNIE-3.5-8K-0205":  0.024 * RMB,
	"ERNIE-3.5-8K-1222":  0.012 * RMB,
	"ERNIE-Bot-8K":       0.024 * RMB,
	"ERNIE-3.5-4K-0205":  0.012 * RMB,
	"ERNIE-Speed-8K":     0.004 * RMB,
	"ERNIE-Speed-128K":   0.004 * RMB,
	"ERNIE-Lite-8K-0922": 0.008 * RMB,
	"ERNIE-Lite-8K-0308": 0.003 * RMB,
	"ERNIE-Tiny-8K":      0.001 * RMB,
	"BLOOMZ-7B":          0.004 * RMB,
	"Embedding-V1":       0.002 * RMB,
	"bge-large-zh":       0.002 * RMB,
	"bge-large-en":       0.002 * RMB,
	"tao-8k":             0.002 * RMB,
	// https://ai.google.dev/pricing
	"gemini-pro":                          1, // $0.00025 / 1k characters -> $0.001 / 1k tokens
	"gemini-1.0-pro":                      1,
	"gemini-1.5-pro":                      1,
	"gemini-1.5-pro-001":                  1,
	"gemini-1.5-flash":                    1,
	"gemini-1.5-flash-001":                1,
	"gemini-2.0-flash-exp":                1,
	"gemini-2.0-flash-thinking-exp":       1,
	"gemini-2.0-flash-thinking-exp-01-21": 1,
	"aqa":                                 1,
	// https://open.bigmodel.cn/pricing
	"glm-4":         0.1 * RMB,
	"glm-4v":        0.1 * RMB,
	"glm-3-turbo":   0.005 * RMB,
	"embedding-2":   0.0005 * RMB,
	"chatglm_turbo": 0.3572, // ￥0.005 / 1k tokens
	"chatglm_pro":   0.7143, // ￥0.01 / 1k tokens
	"chatglm_std":   0.3572, // ￥0.005 / 1k tokens
	"chatglm_lite":  0.1429, // ￥0.002 / 1k tokens
	"cogview-3":     0.25 * RMB,
	// https://help.aliyun.com/zh/dashscope/developer-reference/tongyi-thousand-questions-metering-and-billing
	"qwen-turbo":                  1.4286, // ￥0.02 / 1k tokens
	"qwen-turbo-latest":           1.4286,
	"qwen-plus":                   1.4286,
	"qwen-plus-latest":            1.4286,
	"qwen-max":                    1.4286,
	"qwen-max-latest":             1.4286,
	"qwen-max-longcontext":        1.4286,
	"qwen-vl-max":                 1.4286,
	"qwen-vl-max-latest":          1.4286,
	"qwen-vl-plus":                1.4286,
	"qwen-vl-plus-latest":         1.4286,
	"qwen-vl-ocr":                 1.4286,
	"qwen-vl-ocr-latest":          1.4286,
	"qwen-audio-turbo":            1.4286,
	"qwen-math-plus":              1.4286,
	"qwen-math-plus-latest":       1.4286,
	"qwen-math-turbo":             1.4286,
	"qwen-math-turbo-latest":      1.4286,
	"qwen-coder-plus":             1.4286,
	"qwen-coder-plus-latest":      1.4286,
	"qwen-coder-turbo":            1.4286,
	"qwen-coder-turbo-latest":     1.4286,
	"qwq-32b-preview":             1.4286,
	"qwen2.5-72b-instruct":        1.4286,
	"qwen2.5-32b-instruct":        1.4286,
	"qwen2.5-14b-instruct":        1.4286,
	"qwen2.5-7b-instruct":         1.4286,
	"qwen2.5-3b-instruct":         1.4286,
	"qwen2.5-1.5b-instruct":       1.4286,
	"qwen2.5-0.5b-instruct":       1.4286,
	"qwen2-72b-instruct":          1.4286,
	"qwen2-57b-a14b-instruct":     1.4286,
	"qwen2-7b-instruct":           1.4286,
	"qwen2-1.5b-instruct":         1.4286,
	"qwen2-0.5b-instruct":         1.4286,
	"qwen1.5-110b-chat":           1.4286,
	"qwen1.5-72b-chat":            1.4286,
	"qwen1.5-32b-chat":            1.4286,
	"qwen1.5-14b-chat":            1.4286,
	"qwen1.5-7b-chat":             1.4286,
	"qwen1.5-1.8b-chat":           1.4286,
	"qwen1.5-0.5b-chat":           1.4286,
	"qwen-72b-chat":               1.4286,
	"qwen-14b-chat":               1.4286,
	"qwen-7b-chat":                1.4286,
	"qwen-1.8b-chat":              1.4286,
	"qwen-1.8b-longcontext-chat":  1.4286,
	"qwen2-vl-7b-instruct":        1.4286,
	"qwen2-vl-2b-instruct":        1.4286,
	"qwen-vl-v1":                  1.4286,
	"qwen-vl-chat-v1":             1.4286,
	"qwen2-audio-instruct":        1.4286,
	"qwen-audio-chat":             1.4286,
	"qwen2.5-math-72b-instruct":   1.4286,
	"qwen2.5-math-7b-instruct":    1.4286,
	"qwen2.5-math-1.5b-instruct":  1.4286,
	"qwen2-math-72b-instruct":     1.4286,
	"qwen2-math-7b-instruct":      1.4286,
	"qwen2-math-1.5b-instruct":    1.4286,
	"qwen2.5-coder-32b-instruct":  1.4286,
	"qwen2.5-coder-14b-instruct":  1.4286,
	"qwen2.5-coder-7b-instruct":   1.4286,
	"qwen2.5-coder-3b-instruct":   1.4286,
	"qwen2.5-coder-1.5b-instruct": 1.4286,
	"qwen2.5-coder-0.5b-instruct": 1.4286,
	"text-embedding-v1":           0.05, // ￥0.0007 / 1k tokens
	"text-embedding-v3":           0.05,
	"text-embedding-v2":           0.05,
	"text-embedding-async-v2":     0.05,
	"text-embedding-async-v1":     0.05,
	"ali-stable-diffusion-xl":     8.00,
	"ali-stable-diffusion-v1.5":   8.00,
	"wanx-v1":                     8.00,
	"SparkDesk":                   1.2858, // ￥0.018 / 1k tokens
	"SparkDesk-v1.1":              1.2858, // ￥0.018 / 1k tokens
	"SparkDesk-v2.1":              1.2858, // ￥0.018 / 1k tokens
	"SparkDesk-v3.1":              1.2858, // ￥0.018 / 1k tokens
	"SparkDesk-v3.1-128K":         1.2858, // ￥0.018 / 1k tokens
	"SparkDesk-v3.5":              1.2858, // ￥0.018 / 1k tokens
	"SparkDesk-v3.5-32K":          1.2858, // ￥0.018 / 1k tokens
	"SparkDesk-v4.0":              1.2858, // ￥0.018 / 1k tokens
	"360GPT_S2_V9":                0.8572, // ¥0.012 / 1k tokens
	"embedding-bert-512-v1":       0.0715, // ¥0.001 / 1k tokens
	"embedding_s1_v1":             0.0715, // ¥0.001 / 1k tokens
	"semantic_similarity_s1_v1":   0.0715, // ¥0.001 / 1k tokens
	"hunyuan":                     7.143,  // ¥0.1 / 1k tokens  // https://cloud.tencent.com/document/product/1729/97731#e0e6be58-60c8-469f-bdeb-6c264ce3b4d0
	"ChatStd":                     0.01 * RMB,
	"ChatPro":                     0.1 * RMB,
	// https://platform.moonshot.cn/pricing
	"moonshot-v1-8k":   0.012 * RMB,
	"moonshot-v1-32k":  0.024 * RMB,
	"moonshot-v1-128k": 0.06 * RMB,
	// https://platform.baichuan-ai.com/price
	"Baichuan2-Turbo":      0.008 * RMB,
	"Baichuan2-Turbo-192k": 0.016 * RMB,
	"Baichuan2-53B":        0.02 * RMB,
	// https://api.minimax.chat/document/price
	"abab6.5-chat":  0.03 * RMB,
	"abab6.5s-chat": 0.01 * RMB,
	"abab6-chat":    0.1 * RMB,
	"abab5.5-chat":  0.015 * RMB,
	"abab5.5s-chat": 0.005 * RMB,
	// https://docs.mistral.ai/platform/pricing/
	"open-mistral-7b":       0.25 / 1000 * USD,
	"open-mixtral-8x7b":     0.7 / 1000 * USD,
	"mistral-small-latest":  2.0 / 1000 * USD,
	"mistral-medium-latest": 2.7 / 1000 * USD,
	"mistral-large-latest":  8.0 / 1000 * USD,
	"mistral-embed":         0.1 / 1000 * USD,
	// https://wow.groq.com/#:~:text=inquiries%C2%A0here.-,Model,-Current%20Speed
	"gemma-7b-it":                           0.07 / 1000000 * USD,
	"gemma2-9b-it":                          0.20 / 1000000 * USD,
	"llama-3.1-70b-versatile":               0.59 / 1000000 * USD,
	"llama-3.1-8b-instant":                  0.05 / 1000000 * USD,
	"llama-3.2-11b-text-preview":            0.05 / 1000000 * USD,
	"llama-3.2-11b-vision-preview":          0.05 / 1000000 * USD,
	"llama-3.2-1b-preview":                  0.05 / 1000000 * USD,
	"llama-3.2-3b-preview":                  0.05 / 1000000 * USD,
	"llama-3.2-90b-text-preview":            0.59 / 1000000 * USD,
	"llama-guard-3-8b":                      0.05 / 1000000 * USD,
	"llama3-70b-8192":                       0.59 / 1000000 * USD,
	"llama3-8b-8192":                        0.05 / 1000000 * USD,
	"llama3-groq-70b-8192-tool-use-preview": 0.89 / 1000000 * USD,
	"llama3-groq-8b-8192-tool-use-preview":  0.19 / 1000000 * USD,
	"mixtral-8x7b-32768":                    0.24 / 1000000 * USD,
	// https://platform.lingyiwanwu.com/docs#-计费单元
	"yi-34b-chat-0205": 2.5 / 1000 * RMB,
	"yi-34b-chat-200k": 12.0 / 1000 * RMB,
	"yi-vl-plus":       6.0 / 1000 * RMB,
	// https://platform.stepfun.com/docs/pricing/details
	"step-1-8k":    0.005 / 1000 * RMB,
	"step-1-32k":   0.015 / 1000 * RMB,
	"step-1-128k":  0.040 / 1000 * RMB,
	"step-1-256k":  0.095 / 1000 * RMB,
	"step-1-flash": 0.001 / 1000 * RMB,
	"step-2-16k":   0.038 / 1000 * RMB,
	"step-1v-8k":   0.005 / 1000 * RMB,
	"step-1v-32k":  0.015 / 1000 * RMB,
	// aws llama3 https://aws.amazon.com/cn/bedrock/pricing/
	"llama3-8b-8192(33)":  0.0003 / 0.002,  // $0.0003 / 1K tokens
	"llama3-70b-8192(33)": 0.00265 / 0.002, // $0.00265 / 1K tokens
	// https://cohere.com/pricing
	"command":               0.5,
	"command-nightly":       0.5,
	"command-light":         0.5,
	"command-light-nightly": 0.5,
	"command-r":             0.5 / 1000 * USD,
	"command-r-plus":        3.0 / 1000 * USD,
	// https://platform.deepseek.com/api-docs/pricing/
	"deepseek-chat":     0.14 * MILLI_USD,
	"deepseek-reasoner": 0.55 * MILLI_USD,
	// https://www.deepl.com/pro?cta=header-prices
	"deepl-zh": 25.0 / 1000 * USD,
	"deepl-en": 25.0 / 1000 * USD,
	"deepl-ja": 25.0 / 1000 * USD,
	// https://console.x.ai/
	"grok-beta": 5.0 / 1000 * USD,
	// replicate charges based on the number of generated images
	// https://replicate.com/pricing
	"black-forest-labs/flux-1.1-pro":                0.04 * USD,
	"black-forest-labs/flux-1.1-pro-ultra":          0.06 * USD,
	"black-forest-labs/flux-canny-dev":              0.025 * USD,
	"black-forest-labs/flux-canny-pro":              0.05 * USD,
	"black-forest-labs/flux-depth-dev":              0.025 * USD,
	"black-forest-labs/flux-depth-pro":              0.05 * USD,
	"black-forest-labs/flux-dev":                    0.025 * USD,
	"black-forest-labs/flux-dev-lora":               0.032 * USD,
	"black-forest-labs/flux-fill-dev":               0.04 * USD,
	"black-forest-labs/flux-fill-pro":               0.05 * USD,
	"black-forest-labs/flux-pro":                    0.055 * USD,
	"black-forest-labs/flux-redux-dev":              0.025 * USD,
	"black-forest-labs/flux-redux-schnell":          0.003 * USD,
	"black-forest-labs/flux-schnell":                0.003 * USD,
	"black-forest-labs/flux-schnell-lora":           0.02 * USD,
	"ideogram-ai/ideogram-v2":                       0.08 * USD,
	"ideogram-ai/ideogram-v2-turbo":                 0.05 * USD,
	"recraft-ai/recraft-v3":                         0.04 * USD,
	"recraft-ai/recraft-v3-svg":                     0.08 * USD,
	"stability-ai/stable-diffusion-3":               0.035 * USD,
	"stability-ai/stable-diffusion-3.5-large":       0.065 * USD,
	"stability-ai/stable-diffusion-3.5-large-turbo": 0.04 * USD,
	"stability-ai/stable-diffusion-3.5-medium":      0.035 * USD,
	// replicate chat models
	"ibm-granite/granite-20b-code-instruct-8k":  0.100 * USD,
	"ibm-granite/granite-3.0-2b-instruct":       0.030 * USD,
	"ibm-granite/granite-3.0-8b-instruct":       0.050 * USD,
	"ibm-granite/granite-8b-code-instruct-128k": 0.050 * USD,
	"meta/llama-2-13b":                          0.100 * USD,
	"meta/llama-2-13b-chat":                     0.100 * USD,
	"meta/llama-2-70b":                          0.650 * USD,
	"meta/llama-2-70b-chat":                     0.650 * USD,
	"meta/llama-2-7b":                           0.050 * USD,
	"meta/llama-2-7b-chat":                      0.050 * USD,
	"meta/meta-llama-3.1-405b-instruct":         9.500 * USD,
	"meta/meta-llama-3-70b":                     0.650 * USD,
	"meta/meta-llama-3-70b-instruct":            0.650 * USD,
	"meta/meta-llama-3-8b":                      0.050 * USD,
	"meta/meta-llama-3-8b-instruct":             0.050 * USD,
	"mistralai/mistral-7b-instruct-v0.2":        0.050 * USD,
	"mistralai/mistral-7b-v0.1":                 0.050 * USD,
	"mistralai/mixtral-8x7b-instruct-v0.1":      0.300 * USD,
}

// AudioRatio represents the price ratio between audio tokens and text tokens
var AudioRatio = map[string]float64{
	"gpt-4o-audio-preview":            16,
	"gpt-4o-audio-preview-2024-12-17": 16,
	"gpt-4o-audio-preview-2024-10-01": 40,
}

// GetAudioPromptRatio returns the audio prompt ratio for the given model.
func GetAudioPromptRatio(actualModelName string) float64 {
	var v float64
	if ratio, ok := AudioRatio[actualModelName]; ok {
		v = ratio
	} else {
		v = 16
	}

	return v
}

// AudioCompletionRatio is the completion ratio for audio models.
var AudioCompletionRatio = map[string]float64{
	"whisper-1":                       0,
	"gpt-4o-audio-preview":            2,
	"gpt-4o-audio-preview-2024-12-17": 2,
	"gpt-4o-audio-preview-2024-10-01": 2,
}

// GetAudioCompletionRatio returns the completion ratio for audio models.
func GetAudioCompletionRatio(actualModelName string) float64 {
	var v float64
	if ratio, ok := AudioCompletionRatio[actualModelName]; ok {
		v = ratio
	} else {
		v = 2
	}

	return v
}

// AudioTokensPerSecond is the number of audio tokens per second for each model.
var AudioPromptTokensPerSecond = map[string]float64{
	// whisper 的 API 价格是 $0.0001/sec。one-api 的历史倍率为 15，对应 $0.03/kilo_tokens。
	// 那么换算后可得，每秒的 tokens 应该为 0.0001/0.03*1000 = 3.3333
	"whisper-1": 0.0001 / 0.03 * 1000,
	// gpt-4o-audio series processes 10 tokens per second
	"gpt-4o-audio-preview":            10,
	"gpt-4o-audio-preview-2024-12-17": 10,
	"gpt-4o-audio-preview-2024-10-01": 10,
}

// GetAudioPromptTokensPerSecond returns the number of audio tokens per second
// for the given model.
func GetAudioPromptTokensPerSecond(actualModelName string) float64 {
	var v float64
	if tokensPerSecond, ok := AudioPromptTokensPerSecond[actualModelName]; ok {
		v = tokensPerSecond
	} else {
		v = 10
	}

	return v
}

var CompletionRatio = map[string]float64{
	// aws llama3
	"llama3-8b-8192(33)":  0.0006 / 0.0003,
	"llama3-70b-8192(33)": 0.0035 / 0.00265,
	// whisper
	"whisper-1": 0, // only count input tokens
<<<<<<< HEAD
=======
	// deepseek
	"deepseek-chat":     0.28 / 0.14,
	"deepseek-reasoner": 2.19 / 0.55,
>>>>>>> 09911a30
}

var (
	DefaultModelRatio      map[string]float64
	DefaultCompletionRatio map[string]float64
)

func init() {
	DefaultModelRatio = make(map[string]float64)
	for k, v := range ModelRatio {
		DefaultModelRatio[k] = v
	}
	DefaultCompletionRatio = make(map[string]float64)
	for k, v := range CompletionRatio {
		DefaultCompletionRatio[k] = v
	}
}

func AddNewMissingRatio(oldRatio string) string {
	newRatio := make(map[string]float64)
	err := json.Unmarshal([]byte(oldRatio), &newRatio)
	if err != nil {
		logger.SysError("error unmarshalling old ratio: " + err.Error())
		return oldRatio
	}
	for k, v := range DefaultModelRatio {
		if _, ok := newRatio[k]; !ok {
			newRatio[k] = v
		}
	}
	jsonBytes, err := json.Marshal(newRatio)
	if err != nil {
		logger.SysError("error marshalling new ratio: " + err.Error())
		return oldRatio
	}
	return string(jsonBytes)
}

func ModelRatio2JSONString() string {
	jsonBytes, err := json.Marshal(ModelRatio)
	if err != nil {
		logger.SysError("error marshalling model ratio: " + err.Error())
	}
	return string(jsonBytes)
}

func UpdateModelRatioByJSONString(jsonStr string) error {
	ModelRatio = make(map[string]float64)
	return json.Unmarshal([]byte(jsonStr), &ModelRatio)
}

func GetModelRatio(name string, channelType int) float64 {
	if strings.HasPrefix(name, "qwen-") && strings.HasSuffix(name, "-internet") {
		name = strings.TrimSuffix(name, "-internet")
	}
	if strings.HasPrefix(name, "command-") && strings.HasSuffix(name, "-internet") {
		name = strings.TrimSuffix(name, "-internet")
	}

	model := fmt.Sprintf("%s(%d)", name, channelType)

	for _, targetName := range []string{model, name} {
		for _, ratioMap := range []map[string]float64{
			ModelRatio,
			DefaultModelRatio,
			AudioRatio,
		} {
			if ratio, ok := ratioMap[targetName]; ok {
				return ratio
			}
		}
	}

	logger.SysError("model ratio not found: " + name)
	return 30
}

func CompletionRatio2JSONString() string {
	jsonBytes, err := json.Marshal(CompletionRatio)
	if err != nil {
		logger.SysError("error marshalling completion ratio: " + err.Error())
	}
	return string(jsonBytes)
}

func UpdateCompletionRatioByJSONString(jsonStr string) error {
	CompletionRatio = make(map[string]float64)
	return json.Unmarshal([]byte(jsonStr), &CompletionRatio)
}

func GetCompletionRatio(name string, channelType int) float64 {
	if strings.HasPrefix(name, "qwen-") && strings.HasSuffix(name, "-internet") {
		name = strings.TrimSuffix(name, "-internet")
	}
	model := fmt.Sprintf("%s(%d)", name, channelType)

	for _, targetName := range []string{model, name} {
		for _, ratioMap := range []map[string]float64{
			CompletionRatio,
			DefaultCompletionRatio,
			AudioCompletionRatio,
		} {
			if ratio, ok := ratioMap[targetName]; ok {
				return ratio
			}
		}
	}

	if strings.HasPrefix(name, "gpt-3.5") {
		if name == "gpt-3.5-turbo" || strings.HasSuffix(name, "0125") {
			// https://openai.com/blog/new-embedding-models-and-api-updates
			// Updated GPT-3.5 Turbo model and lower pricing
			return 3
		}
		if strings.HasSuffix(name, "1106") {
			return 2
		}
		return 4.0 / 3.0
	}
	if strings.HasPrefix(name, "gpt-4") {
		if strings.HasPrefix(name, "gpt-4o") {
			if name == "gpt-4o-2024-05-13" {
				return 3
			}
			return 4
		}
		if strings.HasPrefix(name, "gpt-4-turbo") ||
			strings.HasSuffix(name, "preview") {
			return 3
		}
		return 2
	}
	// including o1, o1-preview, o1-mini
	if strings.HasPrefix(name, "o1") {
		return 4
	}
	if name == "chatgpt-4o-latest" {
		return 3
	}
	if strings.HasPrefix(name, "claude-3") {
		return 5
	}
	if strings.HasPrefix(name, "claude-") {
		return 3
	}
	if strings.HasPrefix(name, "mistral-") {
		return 3
	}
	if strings.HasPrefix(name, "gemini-") {
		return 3
	}
	if strings.HasPrefix(name, "deepseek-") {
		return 2
	}

	switch name {
	case "llama2-70b-4096":
		return 0.8 / 0.64
	case "llama3-8b-8192":
		return 2
	case "llama3-70b-8192":
		return 0.79 / 0.59
	case "command", "command-light", "command-nightly", "command-light-nightly":
		return 2
	case "command-r":
		return 3
	case "command-r-plus":
		return 5
	case "grok-beta":
		return 3
	// Replicate Models
	// https://replicate.com/pricing
	case "ibm-granite/granite-20b-code-instruct-8k":
		return 5
	case "ibm-granite/granite-3.0-2b-instruct":
		return 8.333333333333334
	case "ibm-granite/granite-3.0-8b-instruct",
		"ibm-granite/granite-8b-code-instruct-128k":
		return 5
	case "meta/llama-2-13b",
		"meta/llama-2-13b-chat",
		"meta/llama-2-7b",
		"meta/llama-2-7b-chat",
		"meta/meta-llama-3-8b",
		"meta/meta-llama-3-8b-instruct":
		return 5
	case "meta/llama-2-70b",
		"meta/llama-2-70b-chat",
		"meta/meta-llama-3-70b",
		"meta/meta-llama-3-70b-instruct":
		return 2.750 / 0.650 // ≈4.230769
	case "meta/meta-llama-3.1-405b-instruct":
		return 1
	case "mistralai/mistral-7b-instruct-v0.2",
		"mistralai/mistral-7b-v0.1":
		return 5
	case "mistralai/mixtral-8x7b-instruct-v0.1":
		return 1.000 / 0.300 // ≈3.333333
	}

	return 1
}<|MERGE_RESOLUTION|>--- conflicted
+++ resolved
@@ -409,12 +409,9 @@
 	"llama3-70b-8192(33)": 0.0035 / 0.00265,
 	// whisper
 	"whisper-1": 0, // only count input tokens
-<<<<<<< HEAD
-=======
 	// deepseek
 	"deepseek-chat":     0.28 / 0.14,
 	"deepseek-reasoner": 2.19 / 0.55,
->>>>>>> 09911a30
 }
 
 var (
