--- conflicted
+++ resolved
@@ -29,20 +29,12 @@
 	// OriginModelName is the model name from the raw user request
 	OriginModelName string
 	// ActualModelName is the model name after mapping
-<<<<<<< HEAD
-	ActualModelName string
-	RequestURLPath  string
-	PromptTokens    int // only for DoResponse
-	ChannelRatio    float64
-	SystemPrompt    string
-	StartTime       time.Time
-=======
 	ActualModelName    string
 	RequestURLPath     string
 	PromptTokens       int // only for DoResponse
+	ChannelRatio       float64
 	ForcedSystemPrompt string
 	StartTime          time.Time
->>>>>>> 7ac55354
 }
 
 // GetMappedModelName returns the mapped model name and a bool indicating if the model name is mapped
@@ -65,24 +57,6 @@
 	}
 
 	meta := Meta{
-<<<<<<< HEAD
-		Mode:            relaymode.GetByPath(c.Request.URL.Path),
-		ChannelType:     c.GetInt(ctxkey.Channel),
-		ChannelId:       c.GetInt(ctxkey.ChannelId),
-		TokenId:         c.GetInt(ctxkey.TokenId),
-		TokenName:       c.GetString(ctxkey.TokenName),
-		UserId:          c.GetInt(ctxkey.Id),
-		Group:           c.GetString(ctxkey.Group),
-		ModelMapping:    c.GetStringMapString(ctxkey.ModelMapping),
-		OriginModelName: c.GetString(ctxkey.RequestModel),
-		ActualModelName: c.GetString(ctxkey.RequestModel),
-		BaseURL:         c.GetString(ctxkey.BaseURL),
-		APIKey:          strings.TrimPrefix(c.Request.Header.Get("Authorization"), "Bearer "),
-		RequestURLPath:  c.Request.URL.String(),
-		ChannelRatio:    c.GetFloat64(ctxkey.ChannelRatio), // add by Laisky
-		SystemPrompt:    c.GetString(ctxkey.SystemPrompt),
-		StartTime:       time.Now(),
-=======
 		Mode:               relaymode.GetByPath(c.Request.URL.Path),
 		ChannelType:        c.GetInt(ctxkey.Channel),
 		ChannelId:          c.GetInt(ctxkey.ChannelId),
@@ -92,12 +66,13 @@
 		Group:              c.GetString(ctxkey.Group),
 		ModelMapping:       c.GetStringMapString(ctxkey.ModelMapping),
 		OriginModelName:    c.GetString(ctxkey.RequestModel),
+		ActualModelName:    c.GetString(ctxkey.RequestModel),
 		BaseURL:            c.GetString(ctxkey.BaseURL),
 		APIKey:             strings.TrimPrefix(c.Request.Header.Get("Authorization"), "Bearer "),
 		RequestURLPath:     c.Request.URL.String(),
+		ChannelRatio:       c.GetFloat64(ctxkey.ChannelRatio), // add by Laisky
 		ForcedSystemPrompt: c.GetString(ctxkey.SystemPrompt),
 		StartTime:          time.Now(),
->>>>>>> 7ac55354
 	}
 	cfg, ok := c.Get(ctxkey.Config)
 	if ok {
