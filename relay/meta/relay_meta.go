package meta

import (
	"strings"
<<<<<<< HEAD
=======
	"time"
>>>>>>> ae166470

	"github.com/gin-gonic/gin"

	"github.com/songquanpeng/one-api/common/ctxkey"
	"github.com/songquanpeng/one-api/model"
	"github.com/songquanpeng/one-api/relay/channeltype"
	"github.com/songquanpeng/one-api/relay/relaymode"
)

type Meta struct {
	Mode         int
	ChannelType  int
	ChannelId    int
	TokenId      int
	TokenName    string
	UserId       int
	Group        string
	ModelMapping map[string]string
	// BaseURL is the proxy url set in the channel config
	BaseURL  string
	APIKey   string
	APIType  int
	Config   model.ChannelConfig
	IsStream bool
	// OriginModelName is the model name from the raw user request
	OriginModelName string
	// ActualModelName is the model name after mapping
	ActualModelName string
	RequestURLPath  string
	PromptTokens    int // only for DoResponse
	SystemPrompt    string
	StartTime       time.Time
}

// GetMappedModelName returns the mapped model name and a bool indicating if the model name is mapped
func GetMappedModelName(modelName string, mapping map[string]string) string {
	if mapping == nil {
		return modelName
	}

	mappedModelName := mapping[modelName]
	if mappedModelName != "" {
		return mappedModelName
	}

	return modelName
}

func GetByContext(c *gin.Context) *Meta {
	meta := Meta{
		Mode:            relaymode.GetByPath(c.Request.URL.Path),
		ChannelType:     c.GetInt(ctxkey.Channel),
		ChannelId:       c.GetInt(ctxkey.ChannelId),
		TokenId:         c.GetInt(ctxkey.TokenId),
		TokenName:       c.GetString(ctxkey.TokenName),
		UserId:          c.GetInt(ctxkey.Id),
		Group:           c.GetString(ctxkey.Group),
		ModelMapping:    c.GetStringMapString(ctxkey.ModelMapping),
		OriginModelName: c.GetString(ctxkey.RequestModel),
		ActualModelName: c.GetString(ctxkey.RequestModel),
		BaseURL:         c.GetString(ctxkey.BaseURL),
		APIKey:          strings.TrimPrefix(c.Request.Header.Get("Authorization"), "Bearer "),
		RequestURLPath:  c.Request.URL.String(),
		SystemPrompt:    c.GetString(ctxkey.SystemPrompt),
		StartTime:       time.Now(),
	}
	cfg, ok := c.Get(ctxkey.Config)
	if ok {
		meta.Config = cfg.(model.ChannelConfig)
	}
	if meta.BaseURL == "" {
		meta.BaseURL = channeltype.ChannelBaseURLs[meta.ChannelType]
	}
	meta.APIType = channeltype.ToAPIType(meta.ChannelType)

	meta.ActualModelName = GetMappedModelName(meta.OriginModelName, meta.ModelMapping)

	Set2Context(c, &meta)
	return &meta
}

func Set2Context(c *gin.Context, meta *Meta) {
	c.Set(ctxkey.Meta, meta)
}<|MERGE_RESOLUTION|>--- conflicted
+++ resolved
@@ -2,10 +2,7 @@
 
 import (
 	"strings"
-<<<<<<< HEAD
-=======
 	"time"
->>>>>>> ae166470
 
 	"github.com/gin-gonic/gin"
 
