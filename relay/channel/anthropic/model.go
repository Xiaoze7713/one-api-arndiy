package anthropic

<<<<<<< HEAD
import (
	"github.com/songquanpeng/one-api/relay/model"
)
=======
// https://docs.anthropic.com/claude/reference/messages_post
>>>>>>> cf16f449

type Metadata struct {
	UserId string `json:"user_id"`
}

type ImageSource struct {
	Type      string `json:"type"`
	MediaType string `json:"media_type"`
	Data      string `json:"data"`
}

type Content struct {
	Type   string       `json:"type"`
	Text   string       `json:"text,omitempty"`
	Source *ImageSource `json:"source,omitempty"`
}

type Message struct {
	Role    string    `json:"role"`
	Content []Content `json:"content"`
}

type Request struct {
<<<<<<< HEAD
	model.GeneralOpenAIRequest
	// System anthropic messages API use system to represent the system prompt
	System string `json:"system"`
=======
	Model         string    `json:"model"`
	Messages      []Message `json:"messages"`
	System        string    `json:"system,omitempty"`
	MaxTokens     int       `json:"max_tokens,omitempty"`
	StopSequences []string  `json:"stop_sequences,omitempty"`
	Stream        bool      `json:"stream,omitempty"`
	Temperature   float64   `json:"temperature,omitempty"`
	TopP          float64   `json:"top_p,omitempty"`
	TopK          int       `json:"top_k,omitempty"`
	//Metadata    `json:"metadata,omitempty"`
}

type Usage struct {
	InputTokens  int `json:"input_tokens"`
	OutputTokens int `json:"output_tokens"`
>>>>>>> cf16f449
}

type Error struct {
	Type    string `json:"type"`
	Message string `json:"message"`
}

type ResponseType string

const (
	TypeError        ResponseType = "error"
	TypeStart        ResponseType = "message_start"
	TypeContentStart ResponseType = "content_block_start"
	TypeContent      ResponseType = "content_block_delta"
	TypePing         ResponseType = "ping"
	TypeContentStop  ResponseType = "content_block_stop"
	TypeMessageDelta ResponseType = "message_delta"
	TypeMessageStop  ResponseType = "message_stop"
)

// https://docs.anthropic.com/claude/reference/messages-streaming
type Response struct {
<<<<<<< HEAD
	Type  ResponseType `json:"type"`
	Index int          `json:"index,omitempty"`
	Delta struct {
		Type       string `json:"type,omitempty"`
		Text       string `json:"text,omitempty"`
		StopReason string `json:"stop_reason,omitempty"`
	} `json:"delta,omitempty"`
	Error struct {
		Type    string `json:"type"`
		Message string `json:"message"`
	} `json:"error,omitempty"`
=======
	Id           string    `json:"id"`
	Type         string    `json:"type"`
	Role         string    `json:"role"`
	Content      []Content `json:"content"`
	Model        string    `json:"model"`
	StopReason   *string   `json:"stop_reason"`
	StopSequence *string   `json:"stop_sequence"`
	Usage        Usage     `json:"usage"`
	Error        Error     `json:"error"`
}

type Delta struct {
	Type         string  `json:"type"`
	Text         string  `json:"text"`
	StopReason   *string `json:"stop_reason"`
	StopSequence *string `json:"stop_sequence"`
}

type StreamResponse struct {
	Type         string    `json:"type"`
	Message      *Response `json:"message"`
	Index        int       `json:"index"`
	ContentBlock *Content  `json:"content_block"`
	Delta        *Delta    `json:"delta"`
	Usage        *Usage    `json:"usage"`
>>>>>>> cf16f449
}<|MERGE_RESOLUTION|>--- conflicted
+++ resolved
@@ -1,12 +1,6 @@
 package anthropic
 
-<<<<<<< HEAD
-import (
-	"github.com/songquanpeng/one-api/relay/model"
-)
-=======
 // https://docs.anthropic.com/claude/reference/messages_post
->>>>>>> cf16f449
 
 type Metadata struct {
 	UserId string `json:"user_id"`
@@ -30,11 +24,6 @@
 }
 
 type Request struct {
-<<<<<<< HEAD
-	model.GeneralOpenAIRequest
-	// System anthropic messages API use system to represent the system prompt
-	System string `json:"system"`
-=======
 	Model         string    `json:"model"`
 	Messages      []Message `json:"messages"`
 	System        string    `json:"system,omitempty"`
@@ -50,7 +39,6 @@
 type Usage struct {
 	InputTokens  int `json:"input_tokens"`
 	OutputTokens int `json:"output_tokens"`
->>>>>>> cf16f449
 }
 
 type Error struct {
@@ -73,19 +61,6 @@
 
 // https://docs.anthropic.com/claude/reference/messages-streaming
 type Response struct {
-<<<<<<< HEAD
-	Type  ResponseType `json:"type"`
-	Index int          `json:"index,omitempty"`
-	Delta struct {
-		Type       string `json:"type,omitempty"`
-		Text       string `json:"text,omitempty"`
-		StopReason string `json:"stop_reason,omitempty"`
-	} `json:"delta,omitempty"`
-	Error struct {
-		Type    string `json:"type"`
-		Message string `json:"message"`
-	} `json:"error,omitempty"`
-=======
 	Id           string    `json:"id"`
 	Type         string    `json:"type"`
 	Role         string    `json:"role"`
@@ -111,5 +86,4 @@
 	ContentBlock *Content  `json:"content_block"`
 	Delta        *Delta    `json:"delta"`
 	Usage        *Usage    `json:"usage"`
->>>>>>> cf16f449
 }