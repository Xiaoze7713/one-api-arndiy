package anthropic

import (
	"bufio"
	"encoding/json"
	"fmt"
	"io"
	"net/http"
	"regexp"
	"strings"

	"github.com/gin-gonic/gin"
	"github.com/songquanpeng/one-api/common"
	"github.com/songquanpeng/one-api/common/helper"
	"github.com/songquanpeng/one-api/common/image"
	"github.com/songquanpeng/one-api/common/logger"
	"github.com/songquanpeng/one-api/relay/channel/openai"
	"github.com/songquanpeng/one-api/relay/model"
)

func stopReasonClaude2OpenAI(reason *string) string {
	if reason == nil {
		return ""
	}
	switch *reason {
	case "end_turn":
		return "stop"
	case "stop_sequence":
		return "stop"
	case "max_tokens":
		return "length"
	default:
		return *reason
	}
}

func ConvertRequest(textRequest model.GeneralOpenAIRequest) *Request {
	claudeRequest := Request{
<<<<<<< HEAD
		GeneralOpenAIRequest: textRequest,
	}

	if claudeRequest.MaxTokens == 0 {
		claudeRequest.MaxTokens = 500 // max_tokens is required
	}

	// anthropic's new messages API use system to represent the system prompt
	var filteredMessages []model.Message
	for _, msg := range claudeRequest.Messages {
		if msg.Role != "system" {
			filteredMessages = append(filteredMessages, msg)
			continue
		}

		claudeRequest.System += msg.Content.(string)
	}
	claudeRequest.Messages = filteredMessages

	claudeRequest.N = 0 // anthropic's messages API not support n
=======
		Model:       textRequest.Model,
		MaxTokens:   textRequest.MaxTokens,
		Temperature: textRequest.Temperature,
		TopP:        textRequest.TopP,
		Stream:      textRequest.Stream,
	}
	if claudeRequest.MaxTokens == 0 {
		claudeRequest.MaxTokens = 4096
	}
	// legacy model name mapping
	if claudeRequest.Model == "claude-instant-1" {
		claudeRequest.Model = "claude-instant-1.1"
	} else if claudeRequest.Model == "claude-2" {
		claudeRequest.Model = "claude-2.1"
	}
	for _, message := range textRequest.Messages {
		if message.Role == "system" && claudeRequest.System == "" {
			claudeRequest.System = message.StringContent()
			continue
		}
		claudeMessage := Message{
			Role: message.Role,
		}
		var content Content
		if message.IsStringContent() {
			content.Type = "text"
			content.Text = message.StringContent()
			claudeMessage.Content = append(claudeMessage.Content, content)
			claudeRequest.Messages = append(claudeRequest.Messages, claudeMessage)
			continue
		}
		var contents []Content
		openaiContent := message.ParseContent()
		for _, part := range openaiContent {
			var content Content
			if part.Type == model.ContentTypeText {
				content.Type = "text"
				content.Text = part.Text
			} else if part.Type == model.ContentTypeImageURL {
				content.Type = "image"
				content.Source = &ImageSource{
					Type: "base64",
				}
				mimeType, data, _ := image.GetImageFromUrl(part.ImageURL.Url)
				content.Source.MediaType = mimeType
				content.Source.Data = data
			}
			contents = append(contents, content)
		}
		claudeMessage.Content = contents
		claudeRequest.Messages = append(claudeRequest.Messages, claudeMessage)
	}
>>>>>>> cf16f449
	return &claudeRequest
}

// https://docs.anthropic.com/claude/reference/messages-streaming
func streamResponseClaude2OpenAI(claudeResponse *StreamResponse) (*openai.ChatCompletionsStreamResponse, *Response) {
	var response *Response
	var responseText string
	var stopReason string
	switch claudeResponse.Type {
	case "message_start":
		return nil, claudeResponse.Message
	case "content_block_start":
		if claudeResponse.ContentBlock != nil {
			responseText = claudeResponse.ContentBlock.Text
		}
	case "content_block_delta":
		if claudeResponse.Delta != nil {
			responseText = claudeResponse.Delta.Text
		}
	case "message_delta":
		if claudeResponse.Usage != nil {
			response = &Response{
				Usage: *claudeResponse.Usage,
			}
		}
		if claudeResponse.Delta != nil && claudeResponse.Delta.StopReason != nil {
			stopReason = *claudeResponse.Delta.StopReason
		}
	}
	var choice openai.ChatCompletionsStreamResponseChoice
<<<<<<< HEAD
	choice.Delta.Content = claudeResponse.Delta.Text
	finishReason := stopReasonClaude2OpenAI(claudeResponse.Delta.StopReason)
	if finishReason != "null" {
		choice.FinishReason = &finishReason
	}
	var response openai.ChatCompletionsStreamResponse
	response.Object = "chat.completion.chunk"
	// response.Model = claudeResponse.Model
	response.Choices = []openai.ChatCompletionsStreamResponseChoice{choice}
	return &response
=======
	choice.Delta.Content = responseText
	choice.Delta.Role = "assistant"
	finishReason := stopReasonClaude2OpenAI(&stopReason)
	if finishReason != "null" {
		choice.FinishReason = &finishReason
	}
	var openaiResponse openai.ChatCompletionsStreamResponse
	openaiResponse.Object = "chat.completion.chunk"
	openaiResponse.Choices = []openai.ChatCompletionsStreamResponseChoice{choice}
	return &openaiResponse, response
>>>>>>> cf16f449
}

func responseClaude2OpenAI(claudeResponse *Response) *openai.TextResponse {
	var responseText string
	if len(claudeResponse.Content) > 0 {
		responseText = claudeResponse.Content[0].Text
	}
	choice := openai.TextResponseChoice{
		Index: 0,
		Message: model.Message{
			Role:    "assistant",
<<<<<<< HEAD
			Content: strings.TrimPrefix(claudeResponse.Delta.Text, " "),
=======
			Content: responseText,
>>>>>>> cf16f449
			Name:    nil,
		},
		FinishReason: stopReasonClaude2OpenAI(claudeResponse.Delta.StopReason),
	}
	fullTextResponse := openai.TextResponse{
		Id:      fmt.Sprintf("chatcmpl-%s", claudeResponse.Id),
		Model:   claudeResponse.Model,
		Object:  "chat.completion",
		Created: helper.GetTimestamp(),
		Choices: []openai.TextResponseChoice{choice},
	}
	return &fullTextResponse
}

<<<<<<< HEAD
var dataRegexp = regexp.MustCompile(`^data: (\{.*\})\B`)

func StreamHandler(c *gin.Context, resp *http.Response) (*model.ErrorWithStatusCode, string) {
	responseText := ""
	responseId := fmt.Sprintf("chatcmpl-%s", helper.GetUUID())
	createdTime := helper.GetTimestamp()
	scanner := bufio.NewScanner(resp.Body)
	// scanner.Split(func(data []byte, atEOF bool) (advance int, token []byte, err error) {
	// 	if atEOF && len(data) == 0 {
	// 		return 0, nil, nil
	// 	}
	// 	if i := strings.Index(string(data), "\r\n\r\n"); i >= 0 {
	// 		return i + 4, data[0:i], nil
	// 	}
	// 	if atEOF {
	// 		return len(data), data, nil
	// 	}
	// 	return 0, nil, nil
	// })
=======
func StreamHandler(c *gin.Context, resp *http.Response) (*model.ErrorWithStatusCode, *model.Usage) {
	createdTime := helper.GetTimestamp()
	scanner := bufio.NewScanner(resp.Body)
	scanner.Split(func(data []byte, atEOF bool) (advance int, token []byte, err error) {
		if atEOF && len(data) == 0 {
			return 0, nil, nil
		}
		if i := strings.Index(string(data), "\n"); i >= 0 {
			return i + 1, data[0:i], nil
		}
		if atEOF {
			return len(data), data, nil
		}
		return 0, nil, nil
	})
>>>>>>> cf16f449
	dataChan := make(chan string)
	stopChan := make(chan bool)
	go func() {
		for scanner.Scan() {
<<<<<<< HEAD
			data := strings.TrimSpace(scanner.Text())
			// logger.SysLog(fmt.Sprintf("stream response: %s", data))

			matched := dataRegexp.FindAllStringSubmatch(data, -1)
			for _, match := range matched {
				data = match[1]
				// logger.SysLog(fmt.Sprintf("chunk response: %s", data))
				dataChan <- data
			}
=======
			data := scanner.Text()
			if len(data) < 6 {
				continue
			}
			if !strings.HasPrefix(data, "data: ") {
				continue
			}
			data = strings.TrimPrefix(data, "data: ")
			dataChan <- data
>>>>>>> cf16f449
		}

		stopChan <- true
	}()
	common.SetEventStreamHeaders(c)
	var usage model.Usage
	var modelName string
	var id string
	c.Stream(func(w io.Writer) bool {
		select {
		case data := <-dataChan:
			// some implementations may add \r at the end of data
			data = strings.TrimSuffix(data, "\r")
<<<<<<< HEAD
			var claudeResponse Response

=======
			var claudeResponse StreamResponse
>>>>>>> cf16f449
			err := json.Unmarshal([]byte(data), &claudeResponse)
			if err != nil {
				logger.SysError("error unmarshalling stream response: " + err.Error())
				return true
			}
<<<<<<< HEAD

			switch claudeResponse.Type {
			case TypeContentStart, TypePing, TypeMessageDelta:
				return true
			case TypeContentStop, TypeMessageStop:
				if claudeResponse.Delta.StopReason == "" {
					claudeResponse.Delta.StopReason = "end_turn"
				}
			case TypeContent:
				claudeResponse.Delta.StopReason = "null"
			case TypeError:
				logger.SysError("error response: " + claudeResponse.Error.Message)
				return false
			default:
				logger.SysError("unknown response type: " + string(data))
				return true
			}

			responseText += claudeResponse.Delta.Text
			response := streamResponseClaude2OpenAI(&claudeResponse)
			response.Id = responseId
=======
			response, meta := streamResponseClaude2OpenAI(&claudeResponse)
			if meta != nil {
				usage.PromptTokens += meta.Usage.InputTokens
				usage.CompletionTokens += meta.Usage.OutputTokens
				modelName = meta.Model
				id = fmt.Sprintf("chatcmpl-%s", meta.Id)
				return true
			}
			if response == nil {
				return true
			}
			response.Id = id
			response.Model = modelName
>>>>>>> cf16f449
			response.Created = createdTime
			jsonStr, err := json.Marshal(response)
			if err != nil {
				logger.SysError("error marshalling stream response: " + err.Error())
				return true
			}
			c.Render(-1, common.CustomEvent{Data: "data: " + string(jsonStr)})
			return true
		case <-stopChan:
			c.Render(-1, common.CustomEvent{Data: "data: [DONE]"})
			return false
		}
	})
	_ = resp.Body.Close()
	return nil, &usage
}

func Handler(c *gin.Context, resp *http.Response, promptTokens int, modelName string) (*model.ErrorWithStatusCode, *model.Usage) {
	responseBody, err := io.ReadAll(resp.Body)
	if err != nil {
		return openai.ErrorWrapper(err, "read_response_body_failed", http.StatusInternalServerError), nil
	}
	err = resp.Body.Close()
	if err != nil {
		return openai.ErrorWrapper(err, "close_response_body_failed", http.StatusInternalServerError), nil
	}
	var claudeResponse Response
	err = json.Unmarshal(responseBody, &claudeResponse)
	if err != nil {
		return openai.ErrorWrapper(err, "unmarshal_response_body_failed", http.StatusInternalServerError), nil
	}
	if claudeResponse.Error.Type != "" {
		return &model.ErrorWithStatusCode{
			Error: model.Error{
				Message: claudeResponse.Error.Message,
				Type:    claudeResponse.Error.Type,
				Param:   "",
				Code:    claudeResponse.Error.Type,
			},
			StatusCode: resp.StatusCode,
		}, nil
	}
	fullTextResponse := responseClaude2OpenAI(&claudeResponse)
	fullTextResponse.Model = modelName
<<<<<<< HEAD
	completionTokens := openai.CountTokenText(claudeResponse.Delta.Text, modelName)
=======
>>>>>>> cf16f449
	usage := model.Usage{
		PromptTokens:     claudeResponse.Usage.InputTokens,
		CompletionTokens: claudeResponse.Usage.OutputTokens,
		TotalTokens:      claudeResponse.Usage.InputTokens + claudeResponse.Usage.OutputTokens,
	}
	fullTextResponse.Usage = usage
	jsonResponse, err := json.Marshal(fullTextResponse)
	if err != nil {
		return openai.ErrorWrapper(err, "marshal_response_body_failed", http.StatusInternalServerError), nil
	}
	c.Writer.Header().Set("Content-Type", "application/json")
	c.Writer.WriteHeader(resp.StatusCode)
	_, err = c.Writer.Write(jsonResponse)
	return nil, &usage
}<|MERGE_RESOLUTION|>--- conflicted
+++ resolved
@@ -6,7 +6,6 @@
 	"fmt"
 	"io"
 	"net/http"
-	"regexp"
 	"strings"
 
 	"github.com/gin-gonic/gin"
@@ -36,28 +35,6 @@
 
 func ConvertRequest(textRequest model.GeneralOpenAIRequest) *Request {
 	claudeRequest := Request{
-<<<<<<< HEAD
-		GeneralOpenAIRequest: textRequest,
-	}
-
-	if claudeRequest.MaxTokens == 0 {
-		claudeRequest.MaxTokens = 500 // max_tokens is required
-	}
-
-	// anthropic's new messages API use system to represent the system prompt
-	var filteredMessages []model.Message
-	for _, msg := range claudeRequest.Messages {
-		if msg.Role != "system" {
-			filteredMessages = append(filteredMessages, msg)
-			continue
-		}
-
-		claudeRequest.System += msg.Content.(string)
-	}
-	claudeRequest.Messages = filteredMessages
-
-	claudeRequest.N = 0 // anthropic's messages API not support n
-=======
 		Model:       textRequest.Model,
 		MaxTokens:   textRequest.MaxTokens,
 		Temperature: textRequest.Temperature,
@@ -110,7 +87,6 @@
 		claudeMessage.Content = contents
 		claudeRequest.Messages = append(claudeRequest.Messages, claudeMessage)
 	}
->>>>>>> cf16f449
 	return &claudeRequest
 }
 
@@ -141,18 +117,6 @@
 		}
 	}
 	var choice openai.ChatCompletionsStreamResponseChoice
-<<<<<<< HEAD
-	choice.Delta.Content = claudeResponse.Delta.Text
-	finishReason := stopReasonClaude2OpenAI(claudeResponse.Delta.StopReason)
-	if finishReason != "null" {
-		choice.FinishReason = &finishReason
-	}
-	var response openai.ChatCompletionsStreamResponse
-	response.Object = "chat.completion.chunk"
-	// response.Model = claudeResponse.Model
-	response.Choices = []openai.ChatCompletionsStreamResponseChoice{choice}
-	return &response
-=======
 	choice.Delta.Content = responseText
 	choice.Delta.Role = "assistant"
 	finishReason := stopReasonClaude2OpenAI(&stopReason)
@@ -163,7 +127,6 @@
 	openaiResponse.Object = "chat.completion.chunk"
 	openaiResponse.Choices = []openai.ChatCompletionsStreamResponseChoice{choice}
 	return &openaiResponse, response
->>>>>>> cf16f449
 }
 
 func responseClaude2OpenAI(claudeResponse *Response) *openai.TextResponse {
@@ -175,14 +138,10 @@
 		Index: 0,
 		Message: model.Message{
 			Role:    "assistant",
-<<<<<<< HEAD
-			Content: strings.TrimPrefix(claudeResponse.Delta.Text, " "),
-=======
 			Content: responseText,
->>>>>>> cf16f449
 			Name:    nil,
 		},
-		FinishReason: stopReasonClaude2OpenAI(claudeResponse.Delta.StopReason),
+		FinishReason: stopReasonClaude2OpenAI(claudeResponse.StopReason),
 	}
 	fullTextResponse := openai.TextResponse{
 		Id:      fmt.Sprintf("chatcmpl-%s", claudeResponse.Id),
@@ -194,27 +153,6 @@
 	return &fullTextResponse
 }
 
-<<<<<<< HEAD
-var dataRegexp = regexp.MustCompile(`^data: (\{.*\})\B`)
-
-func StreamHandler(c *gin.Context, resp *http.Response) (*model.ErrorWithStatusCode, string) {
-	responseText := ""
-	responseId := fmt.Sprintf("chatcmpl-%s", helper.GetUUID())
-	createdTime := helper.GetTimestamp()
-	scanner := bufio.NewScanner(resp.Body)
-	// scanner.Split(func(data []byte, atEOF bool) (advance int, token []byte, err error) {
-	// 	if atEOF && len(data) == 0 {
-	// 		return 0, nil, nil
-	// 	}
-	// 	if i := strings.Index(string(data), "\r\n\r\n"); i >= 0 {
-	// 		return i + 4, data[0:i], nil
-	// 	}
-	// 	if atEOF {
-	// 		return len(data), data, nil
-	// 	}
-	// 	return 0, nil, nil
-	// })
-=======
 func StreamHandler(c *gin.Context, resp *http.Response) (*model.ErrorWithStatusCode, *model.Usage) {
 	createdTime := helper.GetTimestamp()
 	scanner := bufio.NewScanner(resp.Body)
@@ -230,22 +168,10 @@
 		}
 		return 0, nil, nil
 	})
->>>>>>> cf16f449
 	dataChan := make(chan string)
 	stopChan := make(chan bool)
 	go func() {
 		for scanner.Scan() {
-<<<<<<< HEAD
-			data := strings.TrimSpace(scanner.Text())
-			// logger.SysLog(fmt.Sprintf("stream response: %s", data))
-
-			matched := dataRegexp.FindAllStringSubmatch(data, -1)
-			for _, match := range matched {
-				data = match[1]
-				// logger.SysLog(fmt.Sprintf("chunk response: %s", data))
-				dataChan <- data
-			}
-=======
 			data := scanner.Text()
 			if len(data) < 6 {
 				continue
@@ -255,7 +181,6 @@
 			}
 			data = strings.TrimPrefix(data, "data: ")
 			dataChan <- data
->>>>>>> cf16f449
 		}
 
 		stopChan <- true
@@ -269,40 +194,12 @@
 		case data := <-dataChan:
 			// some implementations may add \r at the end of data
 			data = strings.TrimSuffix(data, "\r")
-<<<<<<< HEAD
-			var claudeResponse Response
-
-=======
 			var claudeResponse StreamResponse
->>>>>>> cf16f449
 			err := json.Unmarshal([]byte(data), &claudeResponse)
 			if err != nil {
 				logger.SysError("error unmarshalling stream response: " + err.Error())
 				return true
 			}
-<<<<<<< HEAD
-
-			switch claudeResponse.Type {
-			case TypeContentStart, TypePing, TypeMessageDelta:
-				return true
-			case TypeContentStop, TypeMessageStop:
-				if claudeResponse.Delta.StopReason == "" {
-					claudeResponse.Delta.StopReason = "end_turn"
-				}
-			case TypeContent:
-				claudeResponse.Delta.StopReason = "null"
-			case TypeError:
-				logger.SysError("error response: " + claudeResponse.Error.Message)
-				return false
-			default:
-				logger.SysError("unknown response type: " + string(data))
-				return true
-			}
-
-			responseText += claudeResponse.Delta.Text
-			response := streamResponseClaude2OpenAI(&claudeResponse)
-			response.Id = responseId
-=======
 			response, meta := streamResponseClaude2OpenAI(&claudeResponse)
 			if meta != nil {
 				usage.PromptTokens += meta.Usage.InputTokens
@@ -316,7 +213,6 @@
 			}
 			response.Id = id
 			response.Model = modelName
->>>>>>> cf16f449
 			response.Created = createdTime
 			jsonStr, err := json.Marshal(response)
 			if err != nil {
@@ -361,10 +257,6 @@
 	}
 	fullTextResponse := responseClaude2OpenAI(&claudeResponse)
 	fullTextResponse.Model = modelName
-<<<<<<< HEAD
-	completionTokens := openai.CountTokenText(claudeResponse.Delta.Text, modelName)
-=======
->>>>>>> cf16f449
 	usage := model.Usage{
 		PromptTokens:     claudeResponse.Usage.InputTokens,
 		CompletionTokens: claudeResponse.Usage.OutputTokens,
