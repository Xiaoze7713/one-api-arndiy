package model

import (
	"context"
	"strings"

	"github.com/songquanpeng/one-api/common/logger"
)

// ReasoningFormat is the format of reasoning content,
// can be set by the reasoning_format parameter in the request url.
type ReasoningFormat string

const (
	ReasoningFormatUnspecified ReasoningFormat = ""
	// ReasoningFormatReasoningContent is the reasoning format used by deepseek official API
	ReasoningFormatReasoningContent ReasoningFormat = "reasoning_content"
	// ReasoningFormatReasoning is the reasoning format used by openrouter
	ReasoningFormatReasoning ReasoningFormat = "reasoning"

	// ReasoningFormatThinkTag is the reasoning format used by 3rd party deepseek-r1 providers.
	//
	// Deprecated: I believe <think> is a very poor format, especially in stream mode, it is difficult to extract and convert.
	// Considering that only a few deepseek-r1 third-party providers use this format, it has been decided to no longer support it.
	// ReasoningFormatThinkTag ReasoningFormat = "think-tag"

	// ReasoningFormatThinking is the reasoning format used by anthropic
	ReasoningFormatThinking ReasoningFormat = "thinking"
)

type Message struct {
	Role string `json:"role,omitempty"`
	// Content is a string or a list of objects
	Content    any           `json:"content,omitempty"`
	Name       *string       `json:"name,omitempty"`
	ToolCalls  []Tool        `json:"tool_calls,omitempty"`
	ToolCallId string        `json:"tool_call_id,omitempty"`
	Audio      *messageAudio `json:"audio,omitempty"`
	// -------------------------------------
	// Deepseek 专有的一些字段
	// https://api-docs.deepseek.com/api/create-chat-completion
	// -------------------------------------
	// Prefix forces the model to begin its answer with the supplied prefix in the assistant message.
	// To enable this feature, set base_url to "https://api.deepseek.com/beta".
	Prefix *bool `json:"prefix,omitempty"` // ReasoningContent is Used for the deepseek-reasoner model in the Chat
	// Prefix Completion feature as the input for the CoT in the last assistant message.
	// When using this feature, the prefix parameter must be set to true.
	ReasoningContent *string `json:"reasoning_content,omitempty"`
	// -------------------------------------
	// Openrouter
	// -------------------------------------
	Reasoning *string `json:"reasoning,omitempty"`
	Refusal   *bool   `json:"refusal,omitempty"`
	// -------------------------------------
	// Anthropic
	// -------------------------------------
	Thinking  *string `json:"thinking,omitempty"`
	Signature *string `json:"signature,omitempty"`
<<<<<<< HEAD
}

// SetReasoningContent sets the reasoning content based on the format
func (m *Message) SetReasoningContent(format string, reasoningContent string) {
	switch ReasoningFormat(strings.ToLower(strings.TrimSpace(format))) {
	case ReasoningFormatReasoningContent:
		m.ReasoningContent = &reasoningContent
		// case ReasoningFormatThinkTag:
		// 	m.Content = fmt.Sprintf("<think>%s</think>%s", reasoningContent, m.Content)
	case ReasoningFormatThinking:
		m.Thinking = &reasoningContent
	case ReasoningFormatReasoning,
		ReasoningFormatUnspecified:
		m.Reasoning = &reasoningContent
	default:
		logger.Warnf(context.TODO(), "unknown reasoning format: %q", format)
	}
=======
>>>>>>> 1bc83bf8
}

type messageAudio struct {
	Id         string `json:"id"`
	Data       string `json:"data,omitempty"`
	ExpiredAt  int    `json:"expired_at,omitempty"`
	Transcript string `json:"transcript,omitempty"`
}

func (m Message) IsStringContent() bool {
	_, ok := m.Content.(string)
	return ok
}

func (m Message) StringContent() string {
	content, ok := m.Content.(string)
	if ok {
		return content
	}
	contentList, ok := m.Content.([]any)
	if ok {
		var contentStr string
		for _, contentItem := range contentList {
			contentMap, ok := contentItem.(map[string]any)
			if !ok {
				continue
			}

			if contentMap["type"] == ContentTypeText {
				if subStr, ok := contentMap["text"].(string); ok {
					contentStr += subStr
				}
			}
		}
		return contentStr
	}

	return ""
}

func (m Message) ParseContent() []MessageContent {
	var contentList []MessageContent
	content, ok := m.Content.(string)
	if ok {
		contentList = append(contentList, MessageContent{
			Type: ContentTypeText,
			Text: content,
		})
		return contentList
	}

	anyList, ok := m.Content.([]any)
	if ok {
		for _, contentItem := range anyList {
			contentMap, ok := contentItem.(map[string]any)
			if !ok {
				continue
			}
			switch contentMap["type"] {
			case ContentTypeText:
				if subStr, ok := contentMap["text"].(string); ok {
					contentList = append(contentList, MessageContent{
						Type: ContentTypeText,
						Text: subStr,
					})
				}
			case ContentTypeImageURL:
				if subObj, ok := contentMap["image_url"].(map[string]any); ok {
					contentList = append(contentList, MessageContent{
						Type: ContentTypeImageURL,
						ImageURL: &ImageURL{
							Url: subObj["url"].(string),
						},
					})
				}
			case ContentTypeInputAudio:
				if subObj, ok := contentMap["input_audio"].(map[string]any); ok {
					contentList = append(contentList, MessageContent{
						Type: ContentTypeInputAudio,
						InputAudio: &InputAudio{
							Data:   subObj["data"].(string),
							Format: subObj["format"].(string),
						},
					})
				}
			default:
				logger.Warnf(context.TODO(), "unknown content type: %s", contentMap["type"])
			}
		}

		return contentList
	}
	return nil
}

type ImageURL struct {
	Url    string `json:"url,omitempty"`
	Detail string `json:"detail,omitempty"`
}

type MessageContent struct {
	// Type should be one of the following: text/input_audio
	Type       string      `json:"type,omitempty"`
	Text       string      `json:"text"`
	ImageURL   *ImageURL   `json:"image_url,omitempty"`
	InputAudio *InputAudio `json:"input_audio,omitempty"`
	// -------------------------------------
	// Anthropic
	// -------------------------------------
	Thinking  *string `json:"thinking,omitempty"`
	Signature *string `json:"signature,omitempty"`
}

type InputAudio struct {
	// Data is the base64 encoded audio data
	Data string `json:"data" binding:"required"`
	// Format is the audio format, should be one of the
	// following: mp3/mp4/mpeg/mpga/m4a/wav/webm/pcm16.
	// When stream=true, format should be pcm16
	Format string `json:"format"`
}<|MERGE_RESOLUTION|>--- conflicted
+++ resolved
@@ -56,7 +56,6 @@
 	// -------------------------------------
 	Thinking  *string `json:"thinking,omitempty"`
 	Signature *string `json:"signature,omitempty"`
-<<<<<<< HEAD
 }
 
 // SetReasoningContent sets the reasoning content based on the format
@@ -74,8 +73,6 @@
 	default:
 		logger.Warnf(context.TODO(), "unknown reasoning format: %q", format)
 	}
-=======
->>>>>>> 1bc83bf8
 }
 
 type messageAudio struct {
