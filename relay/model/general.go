--- conflicted
+++ resolved
@@ -70,13 +70,9 @@
 	// Others
 	Instruction string `json:"instruction,omitempty"`
 	NumCtx      int    `json:"num_ctx,omitempty"`
-<<<<<<< HEAD
-	// Openrouter
-=======
 	// -------------------------------------
 	// Openrouter
 	// -------------------------------------
->>>>>>> 480f248a
 	Provider         *openrouter.RequestProvider `json:"provider,omitempty"`
 	IncludeReasoning *bool                       `json:"include_reasoning,omitempty"`
 }
