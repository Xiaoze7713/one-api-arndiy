package relaymode

const (
	Unknown = iota
	ChatCompletions
	Completions
	Embeddings
	Moderations
	ImagesGenerations
	Edits
	AudioSpeech
	AudioTranscription
	AudioTranslation
	// Proxy is a special relay mode for proxying requests to custom upstream
	Proxy
<<<<<<< HEAD
	Rerank
=======
	ImagesEdits
>>>>>>> cb0b06f4
)<|MERGE_RESOLUTION|>--- conflicted
+++ resolved
@@ -13,9 +13,6 @@
 	AudioTranslation
 	// Proxy is a special relay mode for proxying requests to custom upstream
 	Proxy
-<<<<<<< HEAD
 	Rerank
-=======
 	ImagesEdits
->>>>>>> cb0b06f4
 )