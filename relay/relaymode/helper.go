package relaymode

import "strings"

func GetByPath(path string) int {
	relayMode := Unknown
	if strings.HasPrefix(path, "/v1/chat/completions") {
		relayMode = ChatCompletions
	} else if strings.HasPrefix(path, "/v1/completions") {
		relayMode = Completions
	} else if strings.HasPrefix(path, "/v1/embeddings") {
		relayMode = Embeddings
	} else if strings.HasSuffix(path, "embeddings") {
		relayMode = Embeddings
	} else if strings.HasPrefix(path, "/v1/moderations") {
		relayMode = Moderations
	} else if strings.HasPrefix(path, "/v1/images/generations") {
		relayMode = ImagesGenerations
	} else if strings.HasPrefix(path, "/v1/edits") {
		relayMode = Edits
	} else if strings.HasPrefix(path, "/v1/audio/speech") {
		relayMode = AudioSpeech
	} else if strings.HasPrefix(path, "/v1/audio/transcriptions") {
		relayMode = AudioTranscription
	} else if strings.HasPrefix(path, "/v1/audio/translations") {
		relayMode = AudioTranslation
<<<<<<< HEAD
	} else if strings.HasPrefix(path, "/v1/images/edits") {
		relayMode = ImagesEdits
=======
	} else if strings.HasPrefix(path, "/v1/oneapi/proxy") {
		relayMode = Proxy
>>>>>>> c936198a
	}

	return relayMode
}<|MERGE_RESOLUTION|>--- conflicted
+++ resolved
@@ -24,13 +24,10 @@
 		relayMode = AudioTranscription
 	} else if strings.HasPrefix(path, "/v1/audio/translations") {
 		relayMode = AudioTranslation
-<<<<<<< HEAD
 	} else if strings.HasPrefix(path, "/v1/images/edits") {
 		relayMode = ImagesEdits
-=======
 	} else if strings.HasPrefix(path, "/v1/oneapi/proxy") {
 		relayMode = Proxy
->>>>>>> c936198a
 	}
 
 	return relayMode
