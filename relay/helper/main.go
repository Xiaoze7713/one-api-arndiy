--- conflicted
+++ resolved
@@ -27,23 +27,14 @@
 		return &openai.Adaptor{}
 	case constant.APITypePaLM:
 		return &palm.Adaptor{}
-<<<<<<< HEAD
-		// case constant.APITypeTencent:
-		// 	return &tencent.Adaptor{}
-		// case constant.APITypeXunfei:
-		// 	return &xunfei.Adaptor{}
-		// case constant.APITypeZhipu:
-		// 	return &zhipu.Adaptor{}
-=======
-	case constant.APITypeTencent:
-		return &tencent.Adaptor{}
-	case constant.APITypeXunfei:
-		return &xunfei.Adaptor{}
-	case constant.APITypeZhipu:
-		return &zhipu.Adaptor{}
+	// case constant.APITypeTencent:
+	// 	return &tencent.Adaptor{}
+	// case constant.APITypeXunfei:
+	// 	return &xunfei.Adaptor{}
+	// case constant.APITypeZhipu:
+	// 	return &zhipu.Adaptor{}
 	case constant.APITypeOllama:
 		return &ollama.Adaptor{}
->>>>>>> b204f6d8
 	}
 	return nil
 }