package config

import (
	"os"
	"strconv"
	"strings"
	"sync"
	"time"

	"github.com/songquanpeng/one-api/common/env"

	"github.com/google/uuid"
)

var SystemName = "One API"
var ServerAddress = "http://localhost:3000"
var Footer = ""
var Logo = ""
var TopUpLink = ""
var ChatLink = ""
var QuotaPerUnit = 500 * 1000.0 // $0.002 / 1K tokens
var DisplayInCurrencyEnabled = true
var DisplayTokenStatEnabled = true

// Any options with "Secret", "Token" in its key won't be return by GetOptions

var SessionSecret = uuid.New().String()

var OptionMap map[string]string
var OptionMapRWMutex sync.RWMutex

var ItemsPerPage = 10
var MaxRecentItems = 100

var PasswordLoginEnabled = true
var PasswordRegisterEnabled = true
var EmailVerificationEnabled = false
var GitHubOAuthEnabled = false
var OidcEnabled = false
var WeChatAuthEnabled = false
var TurnstileCheckEnabled = false
var RegisterEnabled = true

var EmailDomainRestrictionEnabled = false
var EmailDomainWhitelist = []string{
	"gmail.com",
	"163.com",
	"126.com",
	"qq.com",
	"outlook.com",
	"hotmail.com",
	"icloud.com",
	"yahoo.com",
	"foxmail.com",
}

var DebugEnabled = strings.ToLower(os.Getenv("DEBUG")) == "true"
var DebugSQLEnabled = strings.ToLower(os.Getenv("DEBUG_SQL")) == "true"
var MemoryCacheEnabled = strings.ToLower(os.Getenv("MEMORY_CACHE_ENABLED")) == "true"

var LogConsumeEnabled = true

var SMTPServer = ""
var SMTPPort = 587
var SMTPAccount = ""
var SMTPFrom = ""
var SMTPToken = ""

var GitHubClientId = ""
var GitHubClientSecret = ""

var LarkClientId = ""
var LarkClientSecret = ""

var OidcClientId = ""
var OidcClientSecret = ""
var OidcWellKnown = ""
var OidcAuthorizationEndpoint = ""
var OidcTokenEndpoint = ""
var OidcUserinfoEndpoint = ""

var WeChatServerAddress = ""
var WeChatServerToken = ""
var WeChatAccountQRCodeImageURL = ""

var MessagePusherAddress = ""
var MessagePusherToken = ""

var TurnstileSiteKey = ""
var TurnstileSecretKey = ""

var QuotaForNewUser int64 = 0
var QuotaForInviter int64 = 0
var QuotaForInvitee int64 = 0
var ChannelDisableThreshold = 5.0
var AutomaticDisableChannelEnabled = false
var AutomaticEnableChannelEnabled = false
var QuotaRemindThreshold int64 = 1000
var PreConsumedQuota int64 = 500
var ApproximateTokenEnabled = false
var RetryTimes = 0

var RootUserEmail = ""

var IsMasterNode = os.Getenv("NODE_TYPE") != "slave"

var requestInterval, _ = strconv.Atoi(os.Getenv("POLLING_INTERVAL"))
var RequestInterval = time.Duration(requestInterval) * time.Second

var SyncFrequency = env.Int("SYNC_FREQUENCY", 10*60) // unit is second

var BatchUpdateEnabled = false
var BatchUpdateInterval = env.Int("BATCH_UPDATE_INTERVAL", 5)

var RelayTimeout = env.Int("RELAY_TIMEOUT", 0) // unit is second

var GeminiSafetySetting = env.String("GEMINI_SAFETY_SETTING", "BLOCK_NONE")

var Theme = env.String("THEME", "default")
var ValidThemes = map[string]bool{
	"default": true,
	"berry":   true,
	"air":     true,
}

// All duration's unit is seconds
// Shouldn't larger then RateLimitKeyExpirationDuration
var (
	GlobalApiRateLimitNum            = env.Int("GLOBAL_API_RATE_LIMIT", 480)
	GlobalApiRateLimitDuration int64 = 3 * 60

	GlobalWebRateLimitNum            = env.Int("GLOBAL_WEB_RATE_LIMIT", 240)
	GlobalWebRateLimitDuration int64 = 3 * 60

	UploadRateLimitNum            = 10
	UploadRateLimitDuration int64 = 60

	DownloadRateLimitNum            = 10
	DownloadRateLimitDuration int64 = 60

	CriticalRateLimitNum            = 20
	CriticalRateLimitDuration int64 = 20 * 60
)

var RateLimitKeyExpirationDuration = 20 * time.Minute

var EnableMetric = env.Bool("ENABLE_METRIC", false)
var MetricQueueSize = env.Int("METRIC_QUEUE_SIZE", 10)
var MetricSuccessRateThreshold = env.Float64("METRIC_SUCCESS_RATE_THRESHOLD", 0.8)
var MetricSuccessChanSize = env.Int("METRIC_SUCCESS_CHAN_SIZE", 1024)
var MetricFailChanSize = env.Int("METRIC_FAIL_CHAN_SIZE", 128)

var InitialRootToken = os.Getenv("INITIAL_ROOT_TOKEN")

var InitialRootAccessToken = os.Getenv("INITIAL_ROOT_ACCESS_TOKEN")

var GeminiVersion = env.String("GEMINI_VERSION", "v1")

var OnlyOneLogFile = env.Bool("ONLY_ONE_LOG_FILE", false)

var RelayProxy = env.String("RELAY_PROXY", "")
var UserContentRequestProxy = env.String("USER_CONTENT_REQUEST_PROXY", "")
var UserContentRequestTimeout = env.Int("USER_CONTENT_REQUEST_TIMEOUT", 30)

<<<<<<< HEAD
// EnforceIncludeUsage is used to determine whether to include usage in the response
var EnforceIncludeUsage = env.Bool("ENFORCE_INCLUDE_USAGE", false)
=======
var EnforceIncludeUsage = env.Bool("ENFORCE_INCLUDE_USAGE", false)
var TestPrompt = env.String("TEST_PROMPT", "Print your model name exactly and do not output without any other text.")
>>>>>>> ae166470
<|MERGE_RESOLUTION|>--- conflicted
+++ resolved
@@ -162,10 +162,6 @@
 var UserContentRequestProxy = env.String("USER_CONTENT_REQUEST_PROXY", "")
 var UserContentRequestTimeout = env.Int("USER_CONTENT_REQUEST_TIMEOUT", 30)
 
-<<<<<<< HEAD
 // EnforceIncludeUsage is used to determine whether to include usage in the response
 var EnforceIncludeUsage = env.Bool("ENFORCE_INCLUDE_USAGE", false)
-=======
-var EnforceIncludeUsage = env.Bool("ENFORCE_INCLUDE_USAGE", false)
-var TestPrompt = env.String("TEST_PROMPT", "Print your model name exactly and do not output without any other text.")
->>>>>>> ae166470
+var TestPrompt = env.String("TEST_PROMPT", "Print your model name exactly and do not output without any other text.")