package ctxkey

import "github.com/gin-gonic/gin"

const (
<<<<<<< HEAD
	Config            = "config"
	Id                = "id"
	Username          = "username"
	Role              = "role"
	Status            = "status"
	Channel           = "channel"
	ChannelId         = "channel_id"
	SpecificChannelId = "specific_channel_id"
	RequestModel      = "request_model"
	ConvertedRequest  = "converted_request"
	OriginalModel     = "original_model"
	Group             = "group"
	ModelMapping      = "model_mapping"
	ChannelName       = "channel_name"
	TokenId           = "token_id"
	TokenName         = "token_name"
	BaseURL           = "base_url"
	AvailableModels   = "available_models"
	KeyRequestBody    = gin.BodyBytesKey
	SystemPrompt      = "system_prompt"
=======
	Config              = "config"
	Id                  = "id"
	RequestId           = "X-Oneapi-Request-Id"
	Username            = "username"
	Role                = "role"
	Status              = "status"
	ChannelModel        = "channel_model"
	ChannelRatio        = "channel_ratio"
	Channel             = "channel"
	ChannelId           = "channel_id"
	SpecificChannelId   = "specific_channel_id"
	RequestModel        = "request_model"
	ConvertedRequest    = "converted_request"
	OriginalModel       = "original_model"
	Group               = "group"
	ModelMapping        = "model_mapping"
	ChannelName         = "channel_name"
	ContentType         = "content_type"
	TokenId             = "token_id"
	TokenName           = "token_name"
	TokenQuota          = "token_quota"
	TokenQuotaUnlimited = "token_quota_unlimited"
	BaseURL             = "base_url"
	AvailableModels     = "available_models"
	KeyRequestBody      = "key_request_body"
	SystemPrompt        = "system_prompt"
	Meta                = "meta"
>>>>>>> bc0c8090
)<|MERGE_RESOLUTION|>--- conflicted
+++ resolved
@@ -3,28 +3,6 @@
 import "github.com/gin-gonic/gin"
 
 const (
-<<<<<<< HEAD
-	Config            = "config"
-	Id                = "id"
-	Username          = "username"
-	Role              = "role"
-	Status            = "status"
-	Channel           = "channel"
-	ChannelId         = "channel_id"
-	SpecificChannelId = "specific_channel_id"
-	RequestModel      = "request_model"
-	ConvertedRequest  = "converted_request"
-	OriginalModel     = "original_model"
-	Group             = "group"
-	ModelMapping      = "model_mapping"
-	ChannelName       = "channel_name"
-	TokenId           = "token_id"
-	TokenName         = "token_name"
-	BaseURL           = "base_url"
-	AvailableModels   = "available_models"
-	KeyRequestBody    = gin.BodyBytesKey
-	SystemPrompt      = "system_prompt"
-=======
 	Config              = "config"
 	Id                  = "id"
 	RequestId           = "X-Oneapi-Request-Id"
@@ -49,8 +27,7 @@
 	TokenQuotaUnlimited = "token_quota_unlimited"
 	BaseURL             = "base_url"
 	AvailableModels     = "available_models"
-	KeyRequestBody      = "key_request_body"
+	KeyRequestBody      = gin.BodyBytesKey
 	SystemPrompt        = "system_prompt"
 	Meta                = "meta"
->>>>>>> bc0c8090
 )