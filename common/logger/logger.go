package logger

import (
	"context"
	"fmt"
	"io"
	"log"
	"os"
	"path/filepath"
	"sync"
	"time"

	"github.com/gin-gonic/gin"
	"github.com/songquanpeng/one-api/common/config"
	"github.com/songquanpeng/one-api/common/ctxkey"
	"github.com/songquanpeng/one-api/common/helper"
)

const (
	loggerDEBUG = "DEBUG"
	loggerINFO  = "INFO"
	loggerWarn  = "WARN"
	loggerError = "ERR"
)

var setupLogOnce sync.Once

func SetupLogger() {
	setupLogOnce.Do(func() {
		if LogDir != "" {
			logPath := filepath.Join(LogDir, fmt.Sprintf("oneapi-%s.log", time.Now().Format("20060102")))
			fd, err := os.OpenFile(logPath, os.O_APPEND|os.O_CREATE|os.O_WRONLY, 0644)
			if err != nil {
				log.Fatal("failed to open log file")
			}
			gin.DefaultWriter = io.MultiWriter(os.Stdout, fd)
			gin.DefaultErrorWriter = io.MultiWriter(os.Stderr, fd)
		}
	})
}

func SysLog(s string) {
	t := time.Now()
	_, _ = fmt.Fprintf(gin.DefaultWriter, "[SYS] %v | %s \n", t.Format("2006/01/02 - 15:04:05"), s)
}

func SysError(s string) {
	t := time.Now()
	_, _ = fmt.Fprintf(gin.DefaultErrorWriter, "[SYS] %v | %s \n", t.Format("2006/01/02 - 15:04:05"), s)
}

func Debug(ctx context.Context, msg string) {
	if config.DebugEnabled {
		logHelper(ctx, loggerDEBUG, msg)
	}
}

func Info(ctx context.Context, msg string) {
	logHelper(ctx, loggerINFO, msg)
}

func Warn(ctx context.Context, msg string) {
	logHelper(ctx, loggerWarn, msg)
}

func Error(ctx context.Context, msg string) {
	logHelper(ctx, loggerError, msg)
}

func Debugf(ctx context.Context, format string, a ...any) {
	Debug(ctx, fmt.Sprintf(format, a...))
}

func Infof(ctx context.Context, format string, a ...any) {
	Info(ctx, fmt.Sprintf(format, a...))
}

func Warnf(ctx context.Context, format string, a ...any) {
	Warn(ctx, fmt.Sprintf(format, a...))
}

func Errorf(ctx context.Context, format string, a ...any) {
	Error(ctx, fmt.Sprintf(format, a...))
}

func logHelper(ctx context.Context, level string, msg string) {
	writer := gin.DefaultErrorWriter
	if level == loggerINFO {
		writer = gin.DefaultWriter
	}
<<<<<<< HEAD
	id := ctx.Value(ctxkey.RequestId)
=======
	id := ctx.Value(helper.RequestIdKey)
>>>>>>> 1c265432
	if id == nil {
		id = helper.GenRequestID()
	}
	now := time.Now()
	_, _ = fmt.Fprintf(writer, "[%s] %v | %s | %s \n", level, now.Format("2006/01/02 - 15:04:05"), id, msg)
	SetupLogger()
}

func FatalLog(v ...any) {
	t := time.Now()
	_, _ = fmt.Fprintf(gin.DefaultErrorWriter, "[FATAL] %v | %v \n", t.Format("2006/01/02 - 15:04:05"), v)
	os.Exit(1)
}<|MERGE_RESOLUTION|>--- conflicted
+++ resolved
@@ -88,11 +88,7 @@
 	if level == loggerINFO {
 		writer = gin.DefaultWriter
 	}
-<<<<<<< HEAD
-	id := ctx.Value(ctxkey.RequestId)
-=======
 	id := ctx.Value(helper.RequestIdKey)
->>>>>>> 1c265432
 	if id == nil {
 		id = helper.GenRequestID()
 	}
