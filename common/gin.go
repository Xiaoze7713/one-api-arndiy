package common

import (
	"bytes"
<<<<<<< HEAD
=======
	"encoding/json"
	"github.com/gin-gonic/gin"
	"github.com/songquanpeng/one-api/common/ctxkey"
>>>>>>> 6ad16997
	"io"

	"github.com/gin-gonic/gin"
	"github.com/pkg/errors"
)

func GetRequestBody(c *gin.Context) ([]byte, error) {
	requestBody, _ := c.Get(ctxkey.KeyRequestBody)
	if requestBody != nil {
		return requestBody.([]byte), nil
	}
	requestBody, err := io.ReadAll(c.Request.Body)
	if err != nil {
		return nil, err
	}
	_ = c.Request.Body.Close()
	c.Set(ctxkey.KeyRequestBody, requestBody)
	return requestBody.([]byte), nil
}

func UnmarshalBodyReusable(c *gin.Context, v any) error {
	requestBody, err := GetRequestBody(c)
	if err != nil {
		return err
	}
	// Reset request body
	c.Request.Body = io.NopCloser(bytes.NewBuffer(requestBody))
	defer func() {
		c.Request.Body = io.NopCloser(bytes.NewBuffer(requestBody))
	}()

	if err = c.Bind(v); err != nil {
		return errors.Wrap(err, "bind request body failed")
	}

	return nil
}

func SetEventStreamHeaders(c *gin.Context) {
	c.Writer.Header().Set("Content-Type", "text/event-stream")
	c.Writer.Header().Set("Cache-Control", "no-cache")
	c.Writer.Header().Set("Connection", "keep-alive")
	c.Writer.Header().Set("Transfer-Encoding", "chunked")
	c.Writer.Header().Set("X-Accel-Buffering", "no")
}<|MERGE_RESOLUTION|>--- conflicted
+++ resolved
@@ -2,16 +2,11 @@
 
 import (
 	"bytes"
-<<<<<<< HEAD
-=======
-	"encoding/json"
-	"github.com/gin-gonic/gin"
-	"github.com/songquanpeng/one-api/common/ctxkey"
->>>>>>> 6ad16997
 	"io"
 
 	"github.com/gin-gonic/gin"
 	"github.com/pkg/errors"
+	"github.com/songquanpeng/one-api/common/ctxkey"
 )
 
 func GetRequestBody(c *gin.Context) ([]byte, error) {
